import 'package:firebase_core/firebase_core.dart';
import 'package:flutter/material.dart';
import 'package:flutter_genui/flutter_genui.dart';

import 'firebase_options.dart';

Future<void> main() async {
  WidgetsFlutterBinding.ensureInitialized();
  await Firebase.initializeApp(options: DefaultFirebaseOptions.currentPlatform);
  runApp(const MyApp());
}

const title = 'Minimal GenUI Example';

class MyApp extends StatelessWidget {
  const MyApp({super.key});

  @override
  Widget build(BuildContext context) {
    return MaterialApp(
      title: title,
      theme: ThemeData(
        colorScheme: ColorScheme.fromSeed(seedColor: Colors.deepPurple),
      ),
      home: const MyHomePage(),
    );
  }
}

class MyHomePage extends StatefulWidget {
  const MyHomePage({super.key});

  @override
  State<MyHomePage> createState() => _MyHomePageState();
}

class _MyHomePageState extends State<MyHomePage> {
<<<<<<< HEAD
  final GenUiManager _genUiManager = GenUiManager(llmConnection: AiClient());
=======
  final GenUiManager _genUiManager = GenUiManager.conversation(
    aiClient: GeminiAiClient(),
  );
>>>>>>> 6bb4e673

  @override
  void initState() {
    super.initState();
    _genUiManager.sendUserPrompt('Talk to me.');
  }

  @override
  Widget build(BuildContext context) {
    return Scaffold(
      appBar: AppBar(
        backgroundColor: Theme.of(context).colorScheme.inversePrimary,
        title: const Text(title),
      ),
      body: Center(child: _genUiManager.widget()),
    );
  }
}<|MERGE_RESOLUTION|>--- conflicted
+++ resolved
@@ -35,13 +35,9 @@
 }
 
 class _MyHomePageState extends State<MyHomePage> {
-<<<<<<< HEAD
-  final GenUiManager _genUiManager = GenUiManager(llmConnection: AiClient());
-=======
   final GenUiManager _genUiManager = GenUiManager.conversation(
     aiClient: GeminiAiClient(),
   );
->>>>>>> 6bb4e673
 
   @override
   void initState() {
