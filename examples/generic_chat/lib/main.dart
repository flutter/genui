--- conflicted
+++ resolved
@@ -66,14 +66,10 @@
         debugPrint('[$severity] $message');
       },
     );
-<<<<<<< HEAD
-    _genUiManager = GenUiManager(catalog: coreCatalog, llmConnection: aiClient);
-=======
     _genUiManager = GenUiManager.conversation(
       catalog: coreCatalog,
       aiClient: aiClient,
     );
->>>>>>> 6bb4e673
   }
 
   @override
