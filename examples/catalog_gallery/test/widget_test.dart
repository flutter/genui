// Copyright 2025 The Flutter Authors.
// Use of this source code is governed by a BSD-style license that can be
// found in the LICENSE file.

import 'package:catalog_gallery/main.dart';
import 'package:file/memory.dart';
import 'package:file/src/interface/directory.dart';
import 'package:file/src/interface/file.dart';

<<<<<<< HEAD
import 'package:flutter/material.dart';
=======
>>>>>>> 2d28ae9b
import 'package:flutter_test/flutter_test.dart';

void main() {
  testWidgets('Smoke test', (WidgetTester tester) async {
    final fs = MemoryFileSystem();
    // Build the app and trigger a frame.
    await tester.pumpWidget(CatalogGalleryApp(fs: fs));
    expect(find.text('Catalog Gallery'), findsOneWidget);
  });

  testWidgets('Loads samples from MemoryFileSystem', (
    WidgetTester tester,
  ) async {
    final fs = MemoryFileSystem();
    final Directory samplesDir = fs.directory('/samples')..createSync();
    final File sampleFile = samplesDir.childFile('test.sample');
    sampleFile.writeAsStringSync('''
name: Test Sample
<<<<<<< HEAD
description: This is a test sample to verify the parser.
---
{"surfaceUpdate": {"surfaceId": "default", "components": [{"id": "text1", "component": {"Text": {"text": {"literalString": "Hello World"}}}}]}}
{"beginRendering": {"surfaceId": "default", "root": "text1"}}
=======
description: A test description
---
{"surfaceUpdate": {"surfaceId": "default", "components": [{"id": "text1", "component": {"Text": {"text": {"literalString": "Hello"}}}}]}}
>>>>>>> 2d28ae9b
''');

    await tester.pumpWidget(CatalogGalleryApp(samplesDir: samplesDir, fs: fs));
    await tester.pumpAndSettle();

    // Verify that the "Samples" tab is present (since we provided a valid
    // samplesDir).
    expect(find.text('Samples'), findsOneWidget);

    // Tap on the Samples tab.
    await tester.tap(find.text('Samples'));
    await tester.pumpAndSettle();

    // Verify that the sample file is listed.
<<<<<<< HEAD
    // Verify that the sample file is listed.
    expect(find.text('test.sample'), findsOneWidget);
  });

  testWidgets('Loads sample with CreateSurface before SurfaceUpdate', (
    WidgetTester tester,
  ) async {
    final fs = MemoryFileSystem();
    final Directory samplesDir = fs.directory('/samples')..createSync();
    final File sampleFile = samplesDir.childFile('ordered.sample');
    sampleFile.writeAsStringSync('''
name: Ordered Sample
description: Testing order.
---
{"createSurface": {"surfaceId": "s1"}}
{"surfaceUpdate": {"surfaceId": "s1", "components": [{"id": "root", "props": {"component": "Text", "text": {"literalString": "Ordered Success"}}}]}}
''');

    await tester.pumpWidget(Container()); // Clear previous widget tree
    await tester.pumpAndSettle();
    await tester.pumpWidget(
      CatalogGalleryApp(key: UniqueKey(), samplesDir: samplesDir, fs: fs),
    );
    await tester.pumpAndSettle();

    // Tap on the Samples tab to load the view
    await tester.tap(find.text('Samples'));
    await tester.pumpAndSettle();

    // Verify sample is listed
    expect(find.text('ordered.sample'), findsOneWidget);

    // Tap on sample
    await tester.tap(find.text('ordered.sample'));
    await tester.pumpAndSettle();

    // Verify surface is created and content is shown
    expect(find.text('s1'), findsOneWidget); // Surface tab
    expect(find.text('Ordered Success'), findsOneWidget); // Content
=======
    expect(find.text('test'), findsOneWidget);
>>>>>>> 2d28ae9b
  });
}<|MERGE_RESOLUTION|>--- conflicted
+++ resolved
@@ -7,10 +7,7 @@
 import 'package:file/src/interface/directory.dart';
 import 'package:file/src/interface/file.dart';
 
-<<<<<<< HEAD
 import 'package:flutter/material.dart';
-=======
->>>>>>> 2d28ae9b
 import 'package:flutter_test/flutter_test.dart';
 
 void main() {
@@ -29,16 +26,10 @@
     final File sampleFile = samplesDir.childFile('test.sample');
     sampleFile.writeAsStringSync('''
 name: Test Sample
-<<<<<<< HEAD
 description: This is a test sample to verify the parser.
 ---
 {"surfaceUpdate": {"surfaceId": "default", "components": [{"id": "text1", "component": {"Text": {"text": {"literalString": "Hello World"}}}}]}}
 {"beginRendering": {"surfaceId": "default", "root": "text1"}}
-=======
-description: A test description
----
-{"surfaceUpdate": {"surfaceId": "default", "components": [{"id": "text1", "component": {"Text": {"text": {"literalString": "Hello"}}}}]}}
->>>>>>> 2d28ae9b
 ''');
 
     await tester.pumpWidget(CatalogGalleryApp(samplesDir: samplesDir, fs: fs));
@@ -53,9 +44,8 @@
     await tester.pumpAndSettle();
 
     // Verify that the sample file is listed.
-<<<<<<< HEAD
     // Verify that the sample file is listed.
-    expect(find.text('test.sample'), findsOneWidget);
+    expect(find.text('test'), findsOneWidget);
   });
 
   testWidgets('Loads sample with CreateSurface before SurfaceUpdate', (
@@ -84,17 +74,14 @@
     await tester.pumpAndSettle();
 
     // Verify sample is listed
-    expect(find.text('ordered.sample'), findsOneWidget);
+    expect(find.text('ordered'), findsOneWidget);
 
     // Tap on sample
-    await tester.tap(find.text('ordered.sample'));
+    await tester.tap(find.text('ordered'));
     await tester.pumpAndSettle();
 
     // Verify surface is created and content is shown
     expect(find.text('s1'), findsOneWidget); // Surface tab
     expect(find.text('Ordered Success'), findsOneWidget); // Content
-=======
-    expect(find.text('test'), findsOneWidget);
->>>>>>> 2d28ae9b
   });
 }