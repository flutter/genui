import 'package:flutter/material.dart';
import 'package:flutter_test/flutter_test.dart';
import 'package:genui_client/src/catalog/itinerary_with_details.dart';
import 'package:network_image_mock/network_image_mock.dart';

void main() {
  group('ItineraryWithDetails', () {
    testWidgets('renders card with title, subheading, and thumbnail', (
      WidgetTester tester,
    ) async {
      await mockNetworkImagesFor(() async {
        final catalogItem = itineraryWithDetails;
        final data = {
          'title': 'Test Title',
          'subheading': 'Test Subheading',
          'imageChild': 'image_child_id',
          'child': 'child_widget_id',
        };

        await tester.pumpWidget(
          MaterialApp(
            home: Scaffold(
              body: Builder(
                builder: (context) {
                  return catalogItem.widgetBuilder(
                    data: data,
                    id: 'test_itinerary_card',
                    buildChild: (id) {
                      if (id == 'image_child_id') {
<<<<<<< HEAD
                        return Image.network('https://example.com/thumbnail.jpg');
=======
                        return Image.network(
                          'https://example.com/thumbnail.jpg',
                        );
>>>>>>> 00bf7843
                      }
                      return const Text('Child Content');
                    },
                    dispatchEvent: ({widgetId = '', eventType = '', value}) {},
                    context: context,
                  );
                },
              ),
            ),
          ),
        );

        expect(find.text('Test Title'), findsOneWidget);
        expect(find.text('Test Subheading'), findsOneWidget);
        expect(find.byType(Image), findsOneWidget);
      });
    });

    testWidgets('opens modal bottom sheet on tap', (WidgetTester tester) async {
      await mockNetworkImagesFor(() async {
        final catalogItem = itineraryWithDetails;
        final data = {
          'title': 'Modal Title',
          'subheading': 'Modal Subheading',
          'imageChild': 'image_child_id',
          'child': 'modal_child_widget_id',
        };

        await tester.pumpWidget(
          MaterialApp(
            home: Scaffold(
              body: Builder(
                builder: (context) {
                  return catalogItem.widgetBuilder(
                    data: data,
                    id: 'test_itinerary_modal',
                    buildChild: (id) {
                      if (id == 'image_child_id') {
<<<<<<< HEAD
                        return Image.network('https://example.com/modal_thumbnail.jpg');
=======
                        return Image.network(
                          'https://example.com/modal_thumbnail.jpg',
                        );
>>>>>>> 00bf7843
                      }
                      return const Text('Modal Child Content');
                    },
                    dispatchEvent: ({widgetId = '', eventType = '', value}) {},
                    context: context,
                  );
                },
              ),
            ),
          ),
        );

        // Tap the card to open the modal
        await tester.tap(find.byType(Card));
        await tester.pumpAndSettle();

        // Verify modal content is displayed
        expect(
          find.byType(Scaffold),
          findsNWidgets(2),
        ); // Main Scaffold + Modal Scaffold
        expect(
          find.descendant(
            of: find.byType(Scaffold).last,
            matching: find.text('Modal Title'),
          ),
          findsOneWidget,
        );
        expect(
          find.descendant(
            of: find.byType(Scaffold).last,
            matching: find.text('Modal Child Content'),
          ),
          findsOneWidget,
        );
        expect(
          find.byType(Image),
          findsNWidgets(2),
        ); // One in card, one in modal

        // Tap close button
        await tester.tap(find.byIcon(Icons.close));
        await tester.pumpAndSettle();

        // Verify modal is dismissed
        expect(
          find.byType(Scaffold),
          findsOneWidget,
        ); // Only the main Scaffold should remain
        expect(
          find.text('Modal Child Content'),
          findsNothing,
        ); // The modal content should be gone
      });
    });
  });
}<|MERGE_RESOLUTION|>--- conflicted
+++ resolved
@@ -27,13 +27,9 @@
                     id: 'test_itinerary_card',
                     buildChild: (id) {
                       if (id == 'image_child_id') {
-<<<<<<< HEAD
-                        return Image.network('https://example.com/thumbnail.jpg');
-=======
                         return Image.network(
                           'https://example.com/thumbnail.jpg',
                         );
->>>>>>> 00bf7843
                       }
                       return const Text('Child Content');
                     },
@@ -72,13 +68,9 @@
                     id: 'test_itinerary_modal',
                     buildChild: (id) {
                       if (id == 'image_child_id') {
-<<<<<<< HEAD
-                        return Image.network('https://example.com/modal_thumbnail.jpg');
-=======
                         return Image.network(
                           'https://example.com/modal_thumbnail.jpg',
                         );
->>>>>>> 00bf7843
                       }
                       return const Text('Modal Child Content');
                     },
