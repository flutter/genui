// Copyright 2025 The Flutter Authors. All rights reserved.
// Use of this source code is governed by a BSD-style license that can be
// found in the LICENSE file.

import 'package:firebase_app_check/firebase_app_check.dart';
import 'package:firebase_core/firebase_core.dart';
import 'package:flutter/material.dart';
import 'package:flutter_genui/flutter_genui.dart';
import 'package:flutter_genui/flutter_genui_dev.dart';
import 'package:flutter_genui_firebase_ai/flutter_genui_firebase_ai.dart';
import 'package:logging/logging.dart';

import 'firebase_options.dart';
<<<<<<< HEAD
import 'src/chats/inline_chat_travel_planner.dart';
import 'src/chats/no_chat_travel_planner.dart';
import 'src/chats/side_chat_travel_planner.dart';
import 'src/controllers/travel_planner_canvas_controller.dart';
=======
import 'src/catalog.dart';
import 'src/travel_planner_page.dart';
>>>>>>> ee0fd7fb

void main() async {
  WidgetsFlutterBinding.ensureInitialized();
  await Firebase.initializeApp(options: DefaultFirebaseOptions.currentPlatform);
  await FirebaseAppCheck.instance.activate(
    appleProvider: AppleProvider.debug,
    androidProvider: AndroidProvider.debug,
    webProvider: ReCaptchaV3Provider('debug'),
  );
<<<<<<< HEAD
  await TravelPlannerCanvasController.initializeAssetImages();
=======
  await loadImagesJson();
>>>>>>> ee0fd7fb
  configureGenUiLogging(level: Level.ALL);
  runApp(const TravelApp());
}

/// The root widget for the travel application.
///
/// This widget sets up the [MaterialApp], which configures the overall theme,
/// title, and home page for the app. It serves as the main entry point for the
/// user interface.
class TravelApp extends StatelessWidget {
  /// Creates a new [TravelApp].
  ///
  /// The optional [aiClient] can be used to inject a specific AI client,
  /// which is useful for testing with a mock implementation.
  const TravelApp({this.aiClient, super.key});

<<<<<<< HEAD
  /// The AI client to use for the application.
  ///
  /// If null, a default [FirebaseAiClient] will be created by the
  /// travel planner screens.
=======
>>>>>>> ee0fd7fb
  final AiClient? aiClient;

  @override
  Widget build(BuildContext context) {
    return MaterialApp(
      debugShowCheckedModeBanner: false,
      title: 'Agentic Travel Inc.',
      theme: ThemeData(
        colorScheme: ColorScheme.fromSeed(seedColor: Colors.blue),
      ),
<<<<<<< HEAD
      initialRoute: '/',
      routes: {
        '/': (context) => InlineChatTravelPlanner(aiClient: aiClient),
        '/side-chat': (context) => SideChatTravelPlanner(aiClient: aiClient),
        '/no-chat': (context) => NoChatTravelPlanner(aiClient: aiClient),
      },
=======
      home: _TravelAppBody(aiClient),
    );
  }
}

class _TravelAppBody extends StatelessWidget {
  _TravelAppBody(this.aiClient);

  /// The AI client to use for the application.
  ///
  /// If null, a default [FirebaseAiClient] will be created by the
  /// [TravelPlannerPage].
  final AiClient? aiClient;

  @override
  Widget build(BuildContext context) {
    final tabs = {
      'Travel': TravelPlannerPage(aiClient: aiClient),
      'Widget Catalog': CatalogView(catalog: travelAppCatalog),
    };
    return DefaultTabController(
      length: tabs.length,
      child: Scaffold(
        appBar: AppBar(
          backgroundColor: Theme.of(context).colorScheme.inversePrimary,
          leading: const Icon(Icons.menu),
          title: const Row(
            mainAxisAlignment: MainAxisAlignment.center,
            children: <Widget>[
              Icon(Icons.local_airport),
              SizedBox(width: 16.0), // Add spacing between icon and text
              Text('Agentic Travel Inc.'),
            ],
          ),
          actions: [
            const Icon(Icons.person_outline),
            const SizedBox(width: 8.0),
          ],
          bottom: TabBar(
            tabs: tabs.entries.map((entry) => Tab(text: entry.key)).toList(),
          ),
        ),
        body: TabBarView(
          children: tabs.entries.map((entry) => entry.value).toList(),
        ),
      ),
>>>>>>> ee0fd7fb
    );
  }
}<|MERGE_RESOLUTION|>--- conflicted
+++ resolved
@@ -11,15 +11,10 @@
 import 'package:logging/logging.dart';
 
 import 'firebase_options.dart';
-<<<<<<< HEAD
 import 'src/chats/inline_chat_travel_planner.dart';
 import 'src/chats/no_chat_travel_planner.dart';
 import 'src/chats/side_chat_travel_planner.dart';
 import 'src/controllers/travel_planner_canvas_controller.dart';
-=======
-import 'src/catalog.dart';
-import 'src/travel_planner_page.dart';
->>>>>>> ee0fd7fb
 
 void main() async {
   WidgetsFlutterBinding.ensureInitialized();
@@ -29,11 +24,7 @@
     androidProvider: AndroidProvider.debug,
     webProvider: ReCaptchaV3Provider('debug'),
   );
-<<<<<<< HEAD
   await TravelPlannerCanvasController.initializeAssetImages();
-=======
-  await loadImagesJson();
->>>>>>> ee0fd7fb
   configureGenUiLogging(level: Level.ALL);
   runApp(const TravelApp());
 }
@@ -50,13 +41,10 @@
   /// which is useful for testing with a mock implementation.
   const TravelApp({this.aiClient, super.key});
 
-<<<<<<< HEAD
   /// The AI client to use for the application.
   ///
   /// If null, a default [FirebaseAiClient] will be created by the
   /// travel planner screens.
-=======
->>>>>>> ee0fd7fb
   final AiClient? aiClient;
 
   @override
@@ -67,61 +55,12 @@
       theme: ThemeData(
         colorScheme: ColorScheme.fromSeed(seedColor: Colors.blue),
       ),
-<<<<<<< HEAD
       initialRoute: '/',
       routes: {
         '/': (context) => InlineChatTravelPlanner(aiClient: aiClient),
         '/side-chat': (context) => SideChatTravelPlanner(aiClient: aiClient),
         '/no-chat': (context) => NoChatTravelPlanner(aiClient: aiClient),
       },
-=======
-      home: _TravelAppBody(aiClient),
-    );
-  }
-}
-
-class _TravelAppBody extends StatelessWidget {
-  _TravelAppBody(this.aiClient);
-
-  /// The AI client to use for the application.
-  ///
-  /// If null, a default [FirebaseAiClient] will be created by the
-  /// [TravelPlannerPage].
-  final AiClient? aiClient;
-
-  @override
-  Widget build(BuildContext context) {
-    final tabs = {
-      'Travel': TravelPlannerPage(aiClient: aiClient),
-      'Widget Catalog': CatalogView(catalog: travelAppCatalog),
-    };
-    return DefaultTabController(
-      length: tabs.length,
-      child: Scaffold(
-        appBar: AppBar(
-          backgroundColor: Theme.of(context).colorScheme.inversePrimary,
-          leading: const Icon(Icons.menu),
-          title: const Row(
-            mainAxisAlignment: MainAxisAlignment.center,
-            children: <Widget>[
-              Icon(Icons.local_airport),
-              SizedBox(width: 16.0), // Add spacing between icon and text
-              Text('Agentic Travel Inc.'),
-            ],
-          ),
-          actions: [
-            const Icon(Icons.person_outline),
-            const SizedBox(width: 8.0),
-          ],
-          bottom: TabBar(
-            tabs: tabs.entries.map((entry) => Tab(text: entry.key)).toList(),
-          ),
-        ),
-        body: TabBarView(
-          children: tabs.entries.map((entry) => entry.value).toList(),
-        ),
-      ),
->>>>>>> ee0fd7fb
     );
   }
 }