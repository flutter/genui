import 'package:firebase_app_check/firebase_app_check.dart';
import 'package:firebase_core/firebase_core.dart';
import 'package:flutter/material.dart';
import 'package:flutter_genui/flutter_genui.dart';

import 'firebase_options.dart';
import 'src/catalog.dart';

late final String _imagesJson;

final _systemPrompt =
    '''You are a helpful travel agent assistant who figures out what kind of trip the user wants,
and then guides them to book it.

You should typically first show some options with a travel_carousel and also ask more about the
user request using filter chips.

After you refine the search, show a 'result' widget with the final trip.


For example, the user may say "I want to plan a trip to Mexico".
You will first find out more information by showing filter chips etc.

Then you will generate a result which includes a detailed itinerary, which
uses the itinerary_with_details widget.

When you provide results like this, you should show another set of "trailhead" buttons below to allow
the user to explore more topics. E.g. for mexico, after generating an itinerary, you might include a
trailhead with directions like "top culinary experiences in Mexico" or "nightlife areas in Mexico city".

The user may ask followup questions e.g. to book a specific part of the existing trip, or start
a new trip. In this case, just follow the user and repeat the process above. You are always moving
in cycles of asking for information and then making suggestions.

# Communication via UI elements

You communicate with the user via tools that control rich UI. The UI is a chat-style interface,
and when you use the 'add' action,
you are adding another element to the end of the stream.

In general, you should keep adding more UI elements to the end of the chat. You should
only replace elements if they are no-longer relevant. For example if a user performs a search,
then you can replace the filter chips etc with a new surface that includes both
filter chips *and* the result.
That way the user can refine their search and retry.

# UI style

When generating content to go inside itinerary_with_details, use itinerary_item, but try to occasionally break it up with other widgets e.g. text for sections, or travel_carousel with related content.
E.g. after an itinerary item like a beach visit, you could include a carousel of local fish, or alternative beaches to visit.

# Images to use

If you need to use any images, try to find the most relevant ones from the following
asset images:
$_imagesJson
''';

void main() async {
  WidgetsFlutterBinding.ensureInitialized();
  await Firebase.initializeApp(options: DefaultFirebaseOptions.currentPlatform);
  // TODO: remove FirebaseAppCheck, as it adds complexity
  //to the example.
  await FirebaseAppCheck.instance.activate(
    appleProvider: AppleProvider.debug,
    androidProvider: AndroidProvider.debug,
    webProvider: ReCaptchaV3Provider('debug'),
  );
  _imagesJson = await imagesCatalogJson();
  runApp(const MyApp());
}

class MyApp extends StatelessWidget {
  const MyApp({super.key});

  @override
  Widget build(BuildContext context) {
    return MaterialApp(
      title: 'Dynamic UI Demo',
      theme: ThemeData(
        colorScheme: ColorScheme.fromSeed(seedColor: Colors.blue),
      ),
      home: const MyHomePage(),
    );
  }
}

class MyHomePage extends StatefulWidget {
  const MyHomePage({super.key});

  @override
  State<MyHomePage> createState() => _MyHomePageState();
}

class _MyHomePageState extends State<MyHomePage> {
  final _promptController = TextEditingController();
  late final GenUiManager _genUiManager;

  @override
  void initState() {
    super.initState();
    final aiClient = AiClient(
      loggingCallback: (severity, message) {
        debugPrint('[$severity] $message');
      },
    );
<<<<<<< HEAD
    _conversationManager = ConversationManager(
      catalog,
      _systemPrompt,
      aiClient,
    );
=======
    _genUiManager = GenUiManager.conversation(catalog, systemPrompt, aiClient);
>>>>>>> b18ad2a4
  }

  @override
  void dispose() {
    _promptController.dispose();
    _genUiManager.dispose();
    super.dispose();
  }

  void _sendPrompt() {
    final prompt = _promptController.text;
    if (prompt.isNotEmpty) {
      _genUiManager.sendUserPrompt(prompt);
      _promptController.clear();
    }
  }

  @override
  Widget build(BuildContext context) {
    return Scaffold(
      appBar: AppBar(
        backgroundColor: Theme.of(context).colorScheme.inversePrimary,
        title: const Text('Dynamic UI Demo'),
      ),
      body: Center(
        child: ConstrainedBox(
          constraints: const BoxConstraints(maxWidth: 1000),
          child: Column(
            children: [
              Expanded(child: _genUiManager.widget()),
              Padding(
                padding: const EdgeInsets.all(8.0),
                child: Row(
                  children: [
                    Expanded(
                      child: TextField(
                        controller: _promptController,
                        decoration: const InputDecoration(
                          hintText: 'Enter a UI prompt',
                        ),
                        onSubmitted: (_) => _sendPrompt(),
                      ),
                    ),
                    IconButton(
                      icon: const Icon(Icons.send),
                      onPressed: _sendPrompt,
                    ),
                    StreamBuilder<bool>(
                      stream: _genUiManager.loadingStream,
                      initialData: false,
                      builder: (context, snapshot) {
                        if (snapshot.data ?? false) {
                          return const Padding(
                            padding: EdgeInsets.all(8.0),
                            child: CircularProgressIndicator(),
                          );
                        }
                        return const SizedBox.shrink();
                      },
                    ),
                  ],
                ),
              ),
            ],
          ),
        ),
      ),
    );
  }
}<|MERGE_RESOLUTION|>--- conflicted
+++ resolved
@@ -104,15 +104,8 @@
         debugPrint('[$severity] $message');
       },
     );
-<<<<<<< HEAD
-    _conversationManager = ConversationManager(
-      catalog,
-      _systemPrompt,
-      aiClient,
-    );
-=======
+
     _genUiManager = GenUiManager.conversation(catalog, systemPrompt, aiClient);
->>>>>>> b18ad2a4
   }
 
   @override
