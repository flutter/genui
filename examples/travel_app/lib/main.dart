--- conflicted
+++ resolved
@@ -100,12 +100,6 @@
   @override
   void initState() {
     super.initState();
-<<<<<<< HEAD
-    _genUiManager = GenUiManager(catalog: catalog);
-    _userMessageSubscription = _genUiManager.onSubmit.listen(
-      _handleUserMessageFromUi,
-    );
-=======
     _genUiManager = GenUiManager(
       catalog: travelAppCatalog,
       configuration: const GenUiConfiguration(
@@ -116,8 +110,9 @@
         ),
       ),
     );
-    _eventManager = UiEventManager(callback: _onUiEvents);
->>>>>>> 6df3b253
+    _userMessageSubscription = _genUiManager.onSubmit.listen(
+      _handleUserMessageFromUi,
+    );
     _aiClient =
         widget.aiClient ??
         FirebaseAiClient(
@@ -217,11 +212,7 @@
 
   void _handleUserMessageFromUi(UserMessage message) {
     setState(() {
-<<<<<<< HEAD
-      _conversation.add(message);
-=======
       _conversation.add(UserUiInteractionMessage.text(message.toString()));
->>>>>>> 6df3b253
     });
     _scrollToBottom();
     _triggerInference();
@@ -263,11 +254,8 @@
                   child: Conversation(
                     messages: _conversation,
                     manager: _genUiManager,
-<<<<<<< HEAD
-=======
                     onEvent: _handleUiEvent,
                     scrollController: _scrollController,
->>>>>>> 6df3b253
                   ),
                 ),
               ),
@@ -391,7 +379,7 @@
     a Column with the existing OptionsFilterChipInput, a
     ItineraryWithDetails containing the full itinerary, and a Trailhead
     containing some options of specific details to book e.g. "Book accommodation in Kyoto", "Train options from Tokyo to Osaka".
-    
+
     Note that during this step, the user may change their search parameters and
     resubmit, in which case you should regenerate the itinerary to match their
     desires, updating the existing surface.
@@ -443,7 +431,7 @@
 and then call provideFinalOutput to return control to the user. Never continue
 to add or update surfaces until you receive another user event. If the last
 entry in the context is a functionResponse, just call provideFinalOutput
-immediately - don't try to update the UI. 
+immediately - don't try to update the UI.
 
 # UI style
 
