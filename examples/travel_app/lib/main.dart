// Copyright 2025 The Flutter Authors. All rights reserved.
// Use of this source code is governed by a BSD-style license that can be
// found in the LICENSE file.

import 'package:firebase_app_check/firebase_app_check.dart';
import 'package:firebase_core/firebase_core.dart';
import 'package:flutter/material.dart';
import 'package:flutter_genui/flutter_genui.dart';

import 'firebase_options.dart';
import 'src/catalog.dart';

<<<<<<< HEAD
late final String _imagesJson;

final _systemPrompt =
    '''You are a helpful travel agent assistant who figures out what kind of trip the user wants,
and then guides them to book it.

You should typically first show some options with a travel_carousel and also ask more about the
user request using filter chips.

After you refine the search, show a 'itinerary_with_details' widget with the final trip.

# Example
For example, the user may say "I want to plan a trip to Mexico".
You will first find out more information by showing filter chips etc.

Then you will generate a result which includes a detailed itinerary, which
uses the itinerary_with_details widget. Typically, you should keep the filter chips *and*
the itinerary_with_details together in a column, so the user can refine their search.

When you provide results like this, you should show another set of "trailhead" buttons below to allow
the user to explore more topics. E.g. for mexico, after generating an itinerary, you might include a
trailhead with directions like "top culinary experiences in Mexico" or "nightlife areas in Mexico city".

The user may ask followup questions e.g. to book a specific part of the existing trip, or start
a new trip. In this case, just follow the user and repeat the process above. You are always moving
in cycles of asking for information and then making suggestions. If the user requests something other than a complete trip booking,
e.g. ideas about jazz clubs or food tours etc, use something like a travel_carousel to show options, rather
than a full itinerary_with_details. If the followup question seems to be a departure from the previous context,
'add' a new surface rather than updating an existing one.

# Communication via UI elements

You communicate with the user via tools that control rich UI. The UI is a chat-style interface,
and when you use the 'add' action,
you are adding another element to the end of the stream.

In general, you should keep adding more UI elements to the end of the chat. You should
only replace elements if they are no-longer relevant. For example if a user performs a search,
then you can replace the filter chips etc with a new surface that includes both
filter chips *and* the result.
That way the user can refine their search and retry.

# UI style

When generating content to go inside itinerary_with_details, use itinerary_item, but try to occasionally break it up with other widgets e.g. section_header items to break up the section, or travel_carousel with related content.
E.g. after an itinerary item like a beach visit, you could include a carousel of local fish, or alternative beaches to visit.

# Images to use

If you need to use any images, try to find the most relevant ones from the following
asset images:
$_imagesJson
''';

=======
>>>>>>> af8efe86
void main() async {
  WidgetsFlutterBinding.ensureInitialized();
  await Firebase.initializeApp(options: DefaultFirebaseOptions.currentPlatform);
  // TODO: remove FirebaseAppCheck, as it adds complexity
  //to the example.
  await FirebaseAppCheck.instance.activate(
    appleProvider: AppleProvider.debug,
    androidProvider: AndroidProvider.debug,
    webProvider: ReCaptchaV3Provider('debug'),
  );
  _imagesJson = await assetImageCatalogJson();
  runApp(const MyApp());
}

class MyApp extends StatelessWidget {
  const MyApp({super.key});

  @override
  Widget build(BuildContext context) {
    return MaterialApp(
      debugShowCheckedModeBanner: false,
      title: 'Travel Chat',
      theme: ThemeData(
        colorScheme: ColorScheme.fromSeed(seedColor: Colors.blue),
      ),
      home: const MyHomePage(),
    );
  }
}

class MyHomePage extends StatefulWidget {
  const MyHomePage({super.key});

  @override
  State<MyHomePage> createState() => _MyHomePageState();
}

class _MyHomePageState extends State<MyHomePage> {
  final _promptController = TextEditingController();
  late final GenUiManager _genUiManager;
  late AiClient aiClient;

  @override
  void initState() {
    super.initState();
    aiClient = AiClient(
      loggingCallback: (severity, message) {
        debugPrint('[$severity] $message');
      },
    );

    _genUiManager = GenUiManager.conversation(catalog, _systemPrompt, aiClient);
  }

  @override
  void dispose() {
    _promptController.dispose();
    _genUiManager.dispose();
    super.dispose();
  }

  void _sendPrompt() {
    final prompt = _promptController.text;
    if (prompt.isNotEmpty) {
      _genUiManager.sendUserPrompt(prompt);
      _promptController.clear();
    }
  }

  @override
  Widget build(BuildContext context) {
    return Scaffold(
      appBar: AppBar(
        backgroundColor: Theme.of(context).colorScheme.inversePrimary,
        leading: const Icon(Icons.menu),
        title: const Row(
          mainAxisAlignment: MainAxisAlignment.center,
          children: <Widget>[
            Icon(Icons.chat_bubble_outline),
            SizedBox(width: 16.0), // Add spacing between icon and text
            Text('Dynamic UI Demo'),
          ],
        ),
        actions: [
          ValueListenableBuilder<GeminiModel>(
            valueListenable: aiClient.model,
            builder: (context, currentModel, child) {
              return PopupMenuButton<GeminiModel>(
                icon: const Icon(Icons.psychology_outlined),
                onSelected: (GeminiModel value) {
                  // Handle model selection
                  aiClient.switchModel(value);
                },
                itemBuilder: (BuildContext context) =>
                    <PopupMenuEntry<GeminiModel>>[
                      PopupMenuItem<GeminiModel>(
                        value: GeminiModel.flash,
                        child: Row(
                          children: [
                            const Text('Gemini Flash'),
                            if (currentModel == GeminiModel.flash)
                              const Icon(Icons.check),
                          ],
                        ),
                      ),
                      PopupMenuItem<GeminiModel>(
                        value: GeminiModel.pro,
                        child: Row(
                          children: [
                            const Text('Gemini Pro'),
                            if (currentModel == GeminiModel.pro)
                              const Icon(Icons.check),
                          ],
                        ),
                      ),
                    ],
              );
            },
          ),
          const Icon(Icons.person_outline),
          const SizedBox(width: 8.0),
        ],
      ),
      body: Center(
        child: ConstrainedBox(
          constraints: const BoxConstraints(maxWidth: 1000),
          child: Column(
            children: [
              Expanded(child: _genUiManager.widget()),
              Padding(
                padding: const EdgeInsets.all(8.0),
                child: Row(
                  children: [
                    Expanded(
                      child: TextField(
                        controller: _promptController,
                        decoration: const InputDecoration(
                          hintText: 'Enter a UI prompt',
                        ),
                        onSubmitted: (_) => _sendPrompt(),
                      ),
                    ),
                    IconButton(
                      icon: const Icon(Icons.send),
                      onPressed: _sendPrompt,
                    ),
                    StreamBuilder<bool>(
                      stream: _genUiManager.loadingStream,
                      initialData: false,
                      builder: (context, snapshot) {
                        if (snapshot.data ?? false) {
                          return const Padding(
                            padding: EdgeInsets.all(8.0),
                            child: CircularProgressIndicator(),
                          );
                        }
                        return const SizedBox.shrink();
                      },
                    ),
                  ],
                ),
              ),
            ],
          ),
        ),
      ),
    );
  }
}

final systemPrompt =
    '''You are a helpful travel agent assistant who figures out what kind of trip the user wants,
and then guides them to book it.

You should typically first show some options with a travel_carousel and also ask more about the
user request using filter chips.

After you refine the search, show a 'itinerary_with_details' widget with the final trip.

# Example
For example, the user may say "I want to plan a trip to Mexico".
You will first find out more information by showing filter chips etc.

Then you will generate a result which includes a detailed itinerary, which
uses the itinerary_with_details widget. Typically, you should keep the filter chips *and*
the itinerary_with_details together in a column, so the user can refine their search.

When you provide results like this, you should show another set of "trailhead" buttons below to allow
the user to explore more topics. E.g. for mexico, after generating an itinerary, you might include a
trailhead with directions like "top culinary experiences in Mexico" or "nightlife areas in Mexico city".

The user may ask followup questions e.g. to book a specific part of the existing trip, or start
a new trip. In this case, just follow the user and repeat the process above. You are always moving
in cycles of asking for information and then making suggestions. If the user requests something other than a complete trip booking,
e.g. ideas about jazz clubs or food tours etc, use something like a travel_carousel to show options, rather
than a full itinerary_with_details. If the followup question seems to be a departure from the previous context,
'add' a new surface rather than updating an existing one.

# Communication via UI elements

You communicate with the user via tools that control rich UI. The UI is a chat-style interface,
and when you use the 'add' action,
you are adding another element to the end of the stream.

In general, you should keep adding more UI elements to the end of the chat. You should
only replace elements if they are no-longer relevant. For example if a userperforms a search,
then you can replace the filter chips etc with a new surface that includes both
filterchips *and* the result.
That way the user can refine their search and retry.

# UI style

When generating content to go inside itinerary_with_details, use itinerary_item, but try to occasionally break it up with other widgets e.g. section_header items to break up the section, or travel_carousel with related content.
E.g. after an itinerary item like a beach visit, you could include a carousel of local fish, or alternative beaches to visit.

# Images to use

If you need to use any image URLs, try to find the most relevant ones from the following data:
$imagesJson
''';<|MERGE_RESOLUTION|>--- conflicted
+++ resolved
@@ -9,75 +9,16 @@
 
 import 'firebase_options.dart';
 import 'src/catalog.dart';
-
-<<<<<<< HEAD
-late final String _imagesJson;
-
-final _systemPrompt =
-    '''You are a helpful travel agent assistant who figures out what kind of trip the user wants,
-and then guides them to book it.
-
-You should typically first show some options with a travel_carousel and also ask more about the
-user request using filter chips.
-
-After you refine the search, show a 'itinerary_with_details' widget with the final trip.
-
-# Example
-For example, the user may say "I want to plan a trip to Mexico".
-You will first find out more information by showing filter chips etc.
-
-Then you will generate a result which includes a detailed itinerary, which
-uses the itinerary_with_details widget. Typically, you should keep the filter chips *and*
-the itinerary_with_details together in a column, so the user can refine their search.
-
-When you provide results like this, you should show another set of "trailhead" buttons below to allow
-the user to explore more topics. E.g. for mexico, after generating an itinerary, you might include a
-trailhead with directions like "top culinary experiences in Mexico" or "nightlife areas in Mexico city".
-
-The user may ask followup questions e.g. to book a specific part of the existing trip, or start
-a new trip. In this case, just follow the user and repeat the process above. You are always moving
-in cycles of asking for information and then making suggestions. If the user requests something other than a complete trip booking,
-e.g. ideas about jazz clubs or food tours etc, use something like a travel_carousel to show options, rather
-than a full itinerary_with_details. If the followup question seems to be a departure from the previous context,
-'add' a new surface rather than updating an existing one.
-
-# Communication via UI elements
-
-You communicate with the user via tools that control rich UI. The UI is a chat-style interface,
-and when you use the 'add' action,
-you are adding another element to the end of the stream.
-
-In general, you should keep adding more UI elements to the end of the chat. You should
-only replace elements if they are no-longer relevant. For example if a user performs a search,
-then you can replace the filter chips etc with a new surface that includes both
-filter chips *and* the result.
-That way the user can refine their search and retry.
-
-# UI style
-
-When generating content to go inside itinerary_with_details, use itinerary_item, but try to occasionally break it up with other widgets e.g. section_header items to break up the section, or travel_carousel with related content.
-E.g. after an itinerary item like a beach visit, you could include a carousel of local fish, or alternative beaches to visit.
-
-# Images to use
-
-If you need to use any images, try to find the most relevant ones from the following
-asset images:
-$_imagesJson
-''';
-
-=======
->>>>>>> af8efe86
+import 'src/images.dart';
+
 void main() async {
   WidgetsFlutterBinding.ensureInitialized();
   await Firebase.initializeApp(options: DefaultFirebaseOptions.currentPlatform);
-  // TODO: remove FirebaseAppCheck, as it adds complexity
-  //to the example.
   await FirebaseAppCheck.instance.activate(
     appleProvider: AppleProvider.debug,
     androidProvider: AndroidProvider.debug,
     webProvider: ReCaptchaV3Provider('debug'),
   );
-  _imagesJson = await assetImageCatalogJson();
   runApp(const MyApp());
 }
 
@@ -88,7 +29,7 @@
   Widget build(BuildContext context) {
     return MaterialApp(
       debugShowCheckedModeBanner: false,
-      title: 'Travel Chat',
+      title: 'Dynamic UI Demo',
       theme: ThemeData(
         colorScheme: ColorScheme.fromSeed(seedColor: Colors.blue),
       ),
@@ -117,8 +58,7 @@
         debugPrint('[$severity] $message');
       },
     );
-
-    _genUiManager = GenUiManager.conversation(catalog, _systemPrompt, aiClient);
+    _genUiManager = GenUiManager.conversation(catalog, systemPrompt, aiClient);
   }
 
   @override
