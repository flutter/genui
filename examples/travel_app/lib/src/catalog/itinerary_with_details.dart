import 'package:firebase_ai/firebase_ai.dart';
import 'package:flutter/material.dart';
import 'package:flutter_genui/flutter_genui.dart';

final _schema = Schema.object(
  description:
      'Widget to show an itinerary or a plan for travel. Use this only for refined plans where you have already shown the user filter options etc.',
  properties: {
    'title': Schema.string(description: 'The title of the itinerary.'),
    'subheading': Schema.string(
      description: 'The subheading of the itinerary.',
    ),
    'imageChild': Schema.string(
      description:
<<<<<<< HEAD
          "The ID of the image widget to display. The image fit should typically be 'cover'",
=======
          'The ID of the image widget to display. The image fit should '
          "typically be 'cover'",
>>>>>>> 00bf7843
    ),
    'child': Schema.string(
      description:
          '''The ID of a child widget to display in a modal. This should typically be a column which contains a sequence of itinerary_items, text, travel_carousel etc. Most of the content should be the trip details shown in itinerary_items, but try to break it up with other elements showing related content. If there are multiple sections to the itinerary, you can use the tabbed_sections to break them up.''',
    ),
  },
);

extension type _ItineraryWithDetailsData.fromMap(Map<String, Object?> _json) {
  factory _ItineraryWithDetailsData({
    required String title,
    required String subheading,
    required String imageChild,
    required String child,
  }) => _ItineraryWithDetailsData.fromMap({
    'title': title,
    'subheading': subheading,
    'imageChild': imageChild,
    'child': child,
  });

  String get title => _json['title'] as String;
  String get subheading => _json['subheading'] as String;
  String get imageChild => _json['imageChild'] as String;
  String get child => _json['child'] as String;
}

final itineraryWithDetails = CatalogItem(
  name: 'itinerary_with_details',
  dataSchema: _schema,
  widgetBuilder:
      ({
        required data,
        required id,
        required buildChild,
        required dispatchEvent,
        required context,
      }) {
        final itineraryWithDetailsData = _ItineraryWithDetailsData.fromMap(
          data as Map<String, Object?>,
        );
        final child = buildChild(itineraryWithDetailsData.child);
        final imageChild = buildChild(itineraryWithDetailsData.imageChild);

        return _ItineraryWithDetails(
          title: itineraryWithDetailsData.title,
          subheading: itineraryWithDetailsData.subheading,
          imageChild: imageChild,
          child: child,
        );
      },
);

class _ItineraryWithDetails extends StatelessWidget {
  final String title;
  final String subheading;
  final Widget imageChild;
  final Widget child;

  const _ItineraryWithDetails({
    required this.title,
    required this.subheading,
    required this.imageChild,
    required this.child,
  });

  @override
  Widget build(BuildContext context) {
    return GestureDetector(
      onTap: () {
        showModalBottomSheet<void>(
          context: context,
          isScrollControlled: true,
          shape: const RoundedRectangleBorder(
            borderRadius: BorderRadius.vertical(top: Radius.circular(16.0)),
          ),
          builder: (BuildContext context) {
            return FractionallySizedBox(
              heightFactor: 0.9,
              child: Scaffold(
                appBar: AppBar(
                  leading: IconButton(
                    icon: const Icon(Icons.close),
                    onPressed: () => Navigator.of(context).pop(),
                  ),
                ),
                body: SingleChildScrollView(
                  child: Column(
                    crossAxisAlignment: CrossAxisAlignment.start,
                    children: [
<<<<<<< HEAD
                      SizedBox(
                        width: double.infinity,
                        height: 200, // You can adjust this height as needed
                        child: imageChild,
=======
                      Center(
                        child: ConstrainedBox(
                          constraints: const BoxConstraints(maxWidth: 500),
                          child: SizedBox(
                            width: double.infinity,
                            height: 200, // You can adjust this height as needed
                            child: imageChild,
                          ),
                        ),
>>>>>>> 00bf7843
                      ),
                      const SizedBox(height: 16.0),
                      Padding(
                        padding: const EdgeInsets.symmetric(horizontal: 16.0),
                        child: Text(
                          title,
                          style: Theme.of(context).textTheme.headlineMedium,
                        ),
                      ),
                      const SizedBox(height: 16.0),
                      child,
                    ],
                  ),
                ),
              ),
            );
          },
        );
      },
      child: Card(
        child: Row(
          children: [
            ClipRRect(
              borderRadius: BorderRadius.circular(
                8.0,
              ), // Adjust radius as needed
              child: SizedBox(height: 100, width: 100, child: imageChild),
            ),
            const SizedBox(width: 8.0),
            Expanded(
              child: Column(
                crossAxisAlignment: CrossAxisAlignment.start,
                children: [
                  Text(title, style: Theme.of(context).textTheme.headlineSmall),
                  Text(
                    subheading,
                    style: Theme.of(context).textTheme.titleMedium,
                  ),
                ],
              ),
            ),
          ],
        ),
      ),
    );
  }
}<|MERGE_RESOLUTION|>--- conflicted
+++ resolved
@@ -12,12 +12,8 @@
     ),
     'imageChild': Schema.string(
       description:
-<<<<<<< HEAD
-          "The ID of the image widget to display. The image fit should typically be 'cover'",
-=======
           'The ID of the image widget to display. The image fit should '
           "typically be 'cover'",
->>>>>>> 00bf7843
     ),
     'child': Schema.string(
       description:
@@ -108,22 +104,10 @@
                   child: Column(
                     crossAxisAlignment: CrossAxisAlignment.start,
                     children: [
-<<<<<<< HEAD
                       SizedBox(
                         width: double.infinity,
                         height: 200, // You can adjust this height as needed
                         child: imageChild,
-=======
-                      Center(
-                        child: ConstrainedBox(
-                          constraints: const BoxConstraints(maxWidth: 500),
-                          child: SizedBox(
-                            width: double.infinity,
-                            height: 200, // You can adjust this height as needed
-                            child: imageChild,
-                          ),
-                        ),
->>>>>>> 00bf7843
                       ),
                       const SizedBox(height: 16.0),
                       Padding(
