--- conflicted
+++ resolved
@@ -86,99 +86,7 @@
           dispatchEvent: dispatchEvent,
         );
       },
-<<<<<<< HEAD
-  exampleData: [
-    () => {
-      'root': 'greece_inspiration_column',
-      'widgets': [
-        {
-          'id': 'greece_inspiration_column',
-          'widget': {
-            'Column': {
-              'children': ['inspiration_title', 'inspiration_carousel'],
-            },
-          },
-        },
-        {
-          'id': 'inspiration_title',
-          'widget': {
-            'Text': {
-              'text':
-                  "Let's plan your dream trip to Greece! "
-                  'What kind of experience'
-                  ' are you looking for?',
-            },
-          },
-        },
-        {
-          'widget': {
-            'TravelCarousel': {
-              'items': [
-                {
-                  'title': 'Relaxing Beach Holiday',
-                  'imageChildId': 'santorini_beach_image',
-                  'listingSelectionId': '12345',
-                },
-                {
-                  'imageChildId': 'akrotiri_fresco_image',
-                  'title': 'Cultural Exploration',
-                  'listingSelectionId': '12346',
-                },
-                {
-                  'imageChildId': 'santorini_caldera_image',
-                  'title': 'Adventure & Outdoors',
-                  'listingSelectionId': '12347',
-                },
-                {'title': 'Foodie Tour', 'imageChildId': 'greece_food_image'},
-              ],
-            },
-          },
-          'id': 'inspiration_carousel',
-        },
-        {
-          'id': 'santorini_beach_image',
-          'widget': {
-            'Image': {
-              'fit': 'cover',
-              'location': 'assets/travel_images/santorini_panorama.jpg',
-            },
-          },
-        },
-        {
-          'id': 'akrotiri_fresco_image',
-          'widget': {
-            'Image': {
-              'fit': 'cover',
-              'location':
-                  'assets/travel_images/akrotiri_spring_fresco_santorini.jpg',
-            },
-          },
-        },
-        {
-          'id': 'santorini_caldera_image',
-          'widget': {
-            'Image': {
-              'location': 'assets/travel_images/santorini_from_space.jpg',
-              'fit': 'cover',
-            },
-          },
-        },
-        {
-          'widget': {
-            'Image': {
-              'fit': 'cover',
-              'location':
-                  'assets/travel_images/saffron_gatherers_fresco_santorini.jpg',
-            },
-          },
-          'id': 'greece_food_image',
-        },
-      ],
-    },
-  ],
-=======
   exampleData: [_inspirationExample, _hotelExample],
->>>>>>> 23dbd729
 );
 
 extension type _TravelCarouselData.fromMap(Map<String, Object?> _json) {
@@ -382,13 +290,13 @@
       {
         'id': 'image_1',
         'widget': {
-          'Image': {'fit': 'cover', 'assetName': hotel1.images[0]},
+          'Image': {'fit': 'cover', 'location': hotel1.images[0]},
         },
       },
       {
         'id': 'image_2',
         'widget': {
-          'Image': {'fit': 'cover', 'assetName': hotel2.images[0]},
+          'Image': {'fit': 'cover', 'location': hotel2.images[0]},
         },
       },
     ],
@@ -447,7 +355,7 @@
       'widget': {
         'Image': {
           'fit': 'cover',
-          'assetName': 'assets/travel_images/santorini_panorama.jpg',
+          'location': 'assets/travel_images/santorini_panorama.jpg',
         },
       },
     },
@@ -456,7 +364,7 @@
       'widget': {
         'Image': {
           'fit': 'cover',
-          'assetName':
+          'location':
               'assets/travel_images/akrotiri_spring_fresco_santorini.jpg',
         },
       },
@@ -465,7 +373,7 @@
       'id': 'santorini_caldera_image',
       'widget': {
         'Image': {
-          'assetName': 'assets/travel_images/santorini_from_space.jpg',
+          'location': 'assets/travel_images/santorini_from_space.jpg',
           'fit': 'cover',
         },
       },
@@ -474,7 +382,7 @@
       'widget': {
         'Image': {
           'fit': 'cover',
-          'assetName':
+          'location':
               'assets/travel_images/saffron_gatherers_fresco_santorini.jpg',
         },
       },
