// Copyright 2025 The Flutter Authors. All rights reserved.
// Use of this source code is governed by a BSD-style license that can be
// found in the LICENSE file.

/// @docImport 'input_group.dart';
library;

import 'package:dart_schema_builder/dart_schema_builder.dart';
import 'package:flutter/material.dart';
import 'package:flutter_genui/flutter_genui.dart';

import 'common.dart';

final _schema = S.object(
  description:
      'A chip used to choose from a set of mutually exclusive '
      'options. This *must* be placed inside an InputGroup.',
  properties: {
    'chipLabel': S.string(
      description:
          'The title of the filter chip e.g. "budget" or "activity type" '
          'etc',
    ),
    'options': S.list(
      description:
          '''The list of options that the user can choose from. There should be at least three of these.''',
      items: S.string(),
    ),
    'iconName': S.string(
      description: 'An icon to display on the left of the chip.',
      enumValues: TravelIcon.values.map((e) => e.name).toList(),
    ),
    'initialValue': S.string(
      description:
          'The name of the option that should be selected initially. This '
          'option must exist in the "options" list.',
    ),
  },
  required: ['chipLabel', 'options'],
);

extension type _OptionsFilterChipInputData.fromMap(Map<String, Object?> _json) {
  factory _OptionsFilterChipInputData({
    required String chipLabel,
    required List<String> options,
    String? iconName,
    String? initialValue,
  }) => _OptionsFilterChipInputData.fromMap({
    'chipLabel': chipLabel,
    'options': options,
    if (iconName != null) 'iconName': iconName,
    if (initialValue != null) 'initialValue': initialValue,
  });

  String get chipLabel => _json['chipLabel'] as String;
  List<String> get options => (_json['options'] as List).cast<String>();
  String? get iconName => _json['iconName'] as String?;
  String? get initialValue => _json['initialValue'] as String?;
}

/// An interactive chip that allows the user to select a single option from a
/// predefined list.
///
/// This widget is a key component for gathering user preferences. It displays a
/// category (e.g., "Budget," "Activity Type") and, when tapped, presents a
/// modal bottom sheet containing a list of radio buttons for the available
/// options.
///
/// It is typically used within a [inputGroup] to manage multiple facets of
/// a user's query.
final optionsFilterChipInput = CatalogItem(
  name: 'OptionsFilterChipInput',
  dataSchema: _schema,
  widgetBuilder:
      ({
        required data,
        required id,
        required buildChild,
        required dispatchEvent,
        required context,
        required values,
      }) {
        final optionsFilterChipData = _OptionsFilterChipInputData.fromMap(
          data as Map<String, Object?>,
        );
        IconData? icon;
        if (optionsFilterChipData.iconName != null) {
          try {
            icon = iconFor(
              TravelIcon.values.byName(optionsFilterChipData.iconName!),
            );
          } catch (e) {
            // Invalid icon name, default to no icon.
            // Consider logging this error.
            icon = null;
          }
        }
        return _OptionsFilterChip(
          initialChipLabel: optionsFilterChipData.chipLabel,
          options: optionsFilterChipData.options,
          widgetId: id,
          dispatchEvent: dispatchEvent,
          icon: icon,
<<<<<<< HEAD
          initialValue: optionsFilterChipData.initialValue,
=======
          values: values,
>>>>>>> 020c97fb
        );
      },
);

class _OptionsFilterChip extends StatefulWidget {
  const _OptionsFilterChip({
    required this.initialChipLabel,
    required this.options,
    required this.widgetId,
    required this.dispatchEvent,
    required this.values,
    this.icon,
    this.initialValue,
  });

  final String initialChipLabel;
  final List<String> options;
  final String widgetId;
  final IconData? icon;
  final DispatchEventCallback dispatchEvent;
<<<<<<< HEAD
  final String? initialValue;
=======
  final Map<String, Object?> values;
>>>>>>> 020c97fb

  @override
  State<_OptionsFilterChip> createState() => _OptionsFilterChipState();
}

class _OptionsFilterChipState extends State<_OptionsFilterChip> {
  late String _currentChipLabel;

  @override
  void initState() {
    super.initState();
    _currentChipLabel = widget.initialValue ?? widget.initialChipLabel;
  }

  @override
  Widget build(BuildContext context) {
    return FilterChip(
      avatar: widget.icon != null ? Icon(widget.icon) : null,
      label: Text(_currentChipLabel),
      selected: false,
      shape: RoundedRectangleBorder(borderRadius: BorderRadius.circular(20.0)),
      onSelected: (bool selected) {
        showModalBottomSheet<void>(
          context: context,
          builder: (BuildContext context) {
            String? tempSelectedOption = _currentChipLabel;
            return StatefulBuilder(
              builder: (BuildContext context, StateSetter setModalState) {
                return Column(
                  mainAxisSize: MainAxisSize.min,
                  children: widget.options.map((option) {
                    return RadioListTile<String>(
                      title: Text(option),
                      value: option,
                      // ignore: deprecated_member_use
                      groupValue: tempSelectedOption,
                      // ignore: deprecated_member_use
                      onChanged: (String? newValue) {
                        setModalState(() {
                          tempSelectedOption = newValue;
                        });
                        widget.values[widget.widgetId] = newValue;
                        if (newValue != null) {
                          setState(() {
                            _currentChipLabel = newValue;
                          });
                          Navigator.pop(context);
                        }
                      },
                    );
                  }).toList(),
                );
              },
            );
          },
        );
      },
    );
  }
}<|MERGE_RESOLUTION|>--- conflicted
+++ resolved
@@ -101,11 +101,8 @@
           widgetId: id,
           dispatchEvent: dispatchEvent,
           icon: icon,
-<<<<<<< HEAD
           initialValue: optionsFilterChipData.initialValue,
-=======
           values: values,
->>>>>>> 020c97fb
         );
       },
 );
@@ -126,11 +123,8 @@
   final String widgetId;
   final IconData? icon;
   final DispatchEventCallback dispatchEvent;
-<<<<<<< HEAD
   final String? initialValue;
-=======
   final Map<String, Object?> values;
->>>>>>> 020c97fb
 
   @override
   State<_OptionsFilterChip> createState() => _OptionsFilterChipState();
