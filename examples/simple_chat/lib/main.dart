--- conflicted
+++ resolved
@@ -49,13 +49,8 @@
     Your responses should contain acknowledgment
     of the user message.
     ''',
-<<<<<<< HEAD
-    catalog: null,
+    catalog: CoreCatalogItems.asCatalog(),
     onSurfaceAdded: _handleSurfaceAdded,
-=======
-    catalog: CoreCatalogItems.asCatalog(),
-    onSurfaceAdded: _onSurfaceAdded,
->>>>>>> 6e9c54a5
     onTextResponse: _onTextResponse,
     // ignore: avoid_print
     onWarning: (value) => print('Warning from UiAgent: $value'),
