--- conflicted
+++ resolved
@@ -89,17 +89,6 @@
     // Create the appropriate content generator based on configuration
     final ContentGenerator contentGenerator = switch (aiBackend) {
       AiBackend.googleGenerativeAi => () {
-<<<<<<< HEAD
-        if (googleApiKey.isEmpty) {
-          throw Exception(
-            'Google API key is required when using google backend. '
-            'Run the app with a GEMINI_API_KEY '
-            'as a Dart environment variable, for example with '
-            '-D GEMINI_API_KEY=\$GEMINI_API_KEY',
-          );
-        }
-=======
->>>>>>> f51faf9f
         return GoogleGenerativeAiContentGenerator(
           catalog: catalog,
           systemInstruction: systemInstruction,
