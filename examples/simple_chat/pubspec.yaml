# Copyright 2025 The Flutter Authors.
# Use of this source code is governed by a BSD-style license that can be
# found in the LICENSE file.

name: simple_chat
publish_to: "none"
version: 0.1.0

environment:
  sdk: ">=3.9.2 <4.0.0"
  flutter: ">=3.35.7 <4.0.0"

resolution: workspace

dependencies:
  firebase_core: ^4.0.0
  flutter:
    sdk: flutter
<<<<<<< HEAD

  firebase_core: ^4.0.0
=======
>>>>>>> ee40b5df
  flutter_genui: ^0.4.0
  flutter_genui_firebase_ai: ^0.1.0
  flutter_genui_google_generative_ai: ^0.1.0
  logging: ^1.3.0

dev_dependencies:
  flutter_test:
    sdk: flutter

flutter:
  uses-material-design: true<|MERGE_RESOLUTION|>--- conflicted
+++ resolved
@@ -16,11 +16,8 @@
   firebase_core: ^4.0.0
   flutter:
     sdk: flutter
-<<<<<<< HEAD
 
   firebase_core: ^4.0.0
-=======
->>>>>>> ee40b5df
   flutter_genui: ^0.4.0
   flutter_genui_firebase_ai: ^0.1.0
   flutter_genui_google_generative_ai: ^0.1.0
