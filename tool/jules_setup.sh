<<<<<<< HEAD
#!/bin/bash
=======
#!/usr/bin/env bash
>>>>>>> f2a05303
# Copyright 2025 The Flutter Authors.
# Use of this source code is governed by a BSD-style license that can be
# found in the LICENSE file.

set -e

git clone -b stable https://github.com/flutter/flutter.git $HOME/flutter
export PATH="$PATH:$HOME/flutter/bin"
flutter precache<|MERGE_RESOLUTION|>--- conflicted
+++ resolved
@@ -1,8 +1,4 @@
-<<<<<<< HEAD
-#!/bin/bash
-=======
 #!/usr/bin/env bash
->>>>>>> f2a05303
 # Copyright 2025 The Flutter Authors.
 # Use of this source code is governed by a BSD-style license that can be
 # found in the LICENSE file.
