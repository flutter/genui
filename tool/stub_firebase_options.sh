--- conflicted
+++ resolved
@@ -3,13 +3,10 @@
 # Use of this source code is governed by a BSD-style license that can be
 # found in the LICENSE file.
 
-<<<<<<< HEAD
 # Run this script if you're not planning on running the examples, but you
 # just don't want to see analyzer issues.  See refresh_firebase.sh for
 # instructions on how to run the examples.
 
-=======
->>>>>>> a338628a
 # Fast fail the script on failures.
 set -ex
 
