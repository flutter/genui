# Copyright 2025 The Flutter Authors.
# Use of this source code is governed by a BSD-style license that can be
# found in the LICENSE file.

name: genui_dartantic
description: Integration package for genui and Dartantic AI.
version: 0.6.1
homepage: https://github.com/flutter/genui/tree/main/packages/genui_dartantic
license: BSD-3-Clause
issue_tracker: https://github.com/flutter/genui/issues

resolution: workspace

environment:
  sdk: ">=3.9.2 <4.0.0"
  flutter: ">=3.35.7 <4.0.0"

dependencies:
<<<<<<< HEAD
  dartantic_ai: ^2.0.3
=======
  dartantic_ai: ">=2.0.3 <2.1.0" # TODO(#637): Pinned due to a breakage in latest (2.1.1) due to a downstream breaking change in mistral_ai 0.1.1+.
>>>>>>> 4f26206c
  flutter:
    sdk: flutter
  genui: ^0.6.0
  json_schema: ^5.2.0
  json_schema_builder: ^0.1.3

dev_dependencies:
  flutter_test:
    sdk: flutter
  logging: ^1.3.0<|MERGE_RESOLUTION|>--- conflicted
+++ resolved
@@ -16,11 +16,7 @@
   flutter: ">=3.35.7 <4.0.0"
 
 dependencies:
-<<<<<<< HEAD
   dartantic_ai: ^2.0.3
-=======
-  dartantic_ai: ">=2.0.3 <2.1.0" # TODO(#637): Pinned due to a breakage in latest (2.1.1) due to a downstream breaking change in mistral_ai 0.1.1+.
->>>>>>> 4f26206c
   flutter:
     sdk: flutter
   genui: ^0.6.0
