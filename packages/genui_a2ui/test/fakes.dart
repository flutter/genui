// Copyright 2025 The Flutter Authors.
// Use of this source code is governed by a BSD-style license that can be
// found in the LICENSE file.

import 'dart:async';

import 'package:genui/genui.dart' as genui;
import 'package:genui_a2ui/genui_a2ui.dart';
import 'package:genui_a2ui/src/a2a/a2a.dart' as a2a;

class FakeA2AClient implements a2a.A2AClient {
  a2a.AgentCard? agentCard;
  Stream<a2a.Event> Function(a2a.Message)? messageStreamHandler;
  Future<a2a.Task> Function(a2a.Message)? messageSendHandler;

  int getAgentCardCalled = 0;
  int messageStreamCalled = 0;
  int messageSendCalled = 0;

  a2a.Message? lastMessageSendParams;
  a2a.Message? lastMessageStreamParams;

  @override
<<<<<<< HEAD
  Future<a2a.A2AAgentCard> getAgentCard({
    String? agentBaseUrl,
    String? agentCardPath = '/agent_card',
  }) async {
=======
  Future<a2a.AgentCard> getAgentCard() async {
>>>>>>> ab584f91
    getAgentCardCalled++;
    if (agentCard != null) {
      return agentCard!;
    }
    return const a2a.AgentCard(
      name: 'Test Agent',
      description: 'A test agent',
      version: '1.0.0',
      protocolVersion: '0.1.0',
      url: 'http://localhost:8080',
      capabilities: a2a.AgentCapabilities(),
      defaultInputModes: ['text/plain'],
      defaultOutputModes: ['text/plain'],
      skills: [],
    );
  }

  @override
  Stream<a2a.Event> messageStream(a2a.Message message) {
    messageStreamCalled++;
    lastMessageStreamParams = message;
    if (messageStreamHandler != null) {
      return messageStreamHandler!(message);
    }
    return const Stream.empty();
  }

  @override
  Future<a2a.Task> messageSend(a2a.Message message) async {
    messageSendCalled++;
    lastMessageSendParams = message;
    if (messageSendHandler != null) {
      return messageSendHandler!(message);
    }
    return const a2a.Task(
      id: 'task1',
      contextId: 'context1',
      status: a2a.TaskStatus(state: a2a.TaskState.completed),
    );
  }

  @override
  String get url => 'http://localhost:8080';

  @override
  void close() {}

  // Unimplemented methods
  @override
  Future<a2a.Task> cancelTask(String taskId) => throw UnimplementedError();

  @override
  Future<void> deletePushNotificationConfig(String taskId, String configId) =>
      throw UnimplementedError();

  @override
  Future<a2a.AgentCard> getAuthenticatedExtendedCard(String token) =>
      throw UnimplementedError();

  @override
  Future<a2a.TaskPushNotificationConfig> getPushNotificationConfig(
    String taskId,
    String configId,
  ) => throw UnimplementedError();

  @override
<<<<<<< HEAD
  String? agentBaseUrl = '';

  @override
  String? agentCardPath = '';

  @override
  Future<a2a.A2AClient> init() async {
    return this;
  }

  @override
  a2a.A2AAuthenticationHandler? authenticationHandler;

  @override
  Map<String, String> customHeaders = {};
=======
  Future<a2a.Task> getTask(String taskId) => throw UnimplementedError();

  @override
  Future<List<a2a.PushNotificationConfig>> listPushNotificationConfigs(
    String taskId,
  ) => throw UnimplementedError();
>>>>>>> ab584f91

  @override
  Future<a2a.ListTasksResult> listTasks([a2a.ListTasksParams? params]) =>
      throw UnimplementedError();

  @override
  Stream<a2a.Event> resubscribeToTask(String taskId) =>
      throw UnimplementedError();

  @override
  Future<a2a.TaskPushNotificationConfig> setPushNotificationConfig(
    a2a.TaskPushNotificationConfig params,
  ) => throw UnimplementedError();
}

class FakeA2uiAgentConnector implements A2uiAgentConnector {
  FakeA2uiAgentConnector({required this.url}) {
    client = FakeA2AClient();
  }

  @override
  final Uri url;

  final _streamController = StreamController<genui.A2uiMessage>.broadcast();
  final _errorController = StreamController<Object>.broadcast();

  @override
  Stream<genui.A2uiMessage> get stream => _streamController.stream;

  @override
  Stream<Object> get errorStream => _errorController.stream;

  @override
  String? contextId;

  @override
  String? taskId;

  @override
  late a2a.A2AClient client;

  genui.ChatMessage? lastConnectAndSendChatMessage;
  genui.A2UiClientCapabilities? lastClientCapabilities;

  @override
  Future<String?> connectAndSend(
    genui.ChatMessage chatMessage, {
    genui.A2UiClientCapabilities? clientCapabilities,
  }) async {
    lastConnectAndSendChatMessage = chatMessage;
    lastClientCapabilities = clientCapabilities;
    // Simulate sending a message and receiving a response
    return Future.value('Fake AI Response');
  }

  @override
  void dispose() {
    _streamController.close();
    _errorController.close();
  }

  @override
  Future<AgentCard> getAgentCard() {
    return Future.value(
      const AgentCard(
        name: 'Fake Agent',
        description: 'Fake Description',
        version: '1.0.0',
        protocolVersion: '0.1.0',
        url: 'http://localhost:8080',
        capabilities: a2a.AgentCapabilities(),
        defaultInputModes: ['text/plain'],
        defaultOutputModes: ['text/plain'],
        skills: [],
      ),
    );
  }

  @override
  Future<void> sendEvent(Map<String, Object?> event) async {
    // Simulate sending an event
  }

  // Helper methods for tests to control the streams
  void addMessage(genui.A2uiMessage message) {
    _streamController.add(message);
  }

  void addError(Object error) {
    _errorController.add(error);
  }
}<|MERGE_RESOLUTION|>--- conflicted
+++ resolved
@@ -21,14 +21,7 @@
   a2a.Message? lastMessageStreamParams;
 
   @override
-<<<<<<< HEAD
-  Future<a2a.A2AAgentCard> getAgentCard({
-    String? agentBaseUrl,
-    String? agentCardPath = '/agent_card',
-  }) async {
-=======
   Future<a2a.AgentCard> getAgentCard() async {
->>>>>>> ab584f91
     getAgentCardCalled++;
     if (agentCard != null) {
       return agentCard!;
@@ -95,30 +88,12 @@
   ) => throw UnimplementedError();
 
   @override
-<<<<<<< HEAD
-  String? agentBaseUrl = '';
-
-  @override
-  String? agentCardPath = '';
-
-  @override
-  Future<a2a.A2AClient> init() async {
-    return this;
-  }
-
-  @override
-  a2a.A2AAuthenticationHandler? authenticationHandler;
-
-  @override
-  Map<String, String> customHeaders = {};
-=======
   Future<a2a.Task> getTask(String taskId) => throw UnimplementedError();
 
   @override
   Future<List<a2a.PushNotificationConfig>> listPushNotificationConfigs(
     String taskId,
   ) => throw UnimplementedError();
->>>>>>> ab584f91
 
   @override
   Future<a2a.ListTasksResult> listTasks([a2a.ListTasksParams? params]) =>
