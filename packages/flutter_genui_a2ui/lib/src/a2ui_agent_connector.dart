--- conflicted
+++ resolved
@@ -213,16 +213,11 @@
     }
   }
 
-<<<<<<< HEAD
-  void _processA2uiMessages(Map<String, dynamic> data) {
+  void _processA2uiMessages(Map<String, Object?> data) {
     _log.finer(
       'Processing a2ui messages from data part:\n'
       '${const JsonEncoder.withIndent('  ').convert(data)}',
     );
-=======
-  void _processA2uiMessages(Map<String, Object?> data) {
-    _log.finer('Processing a2ui messages from data part: $data');
->>>>>>> 4dac0ebe
     if (data.containsKey('surfaceUpdate') ||
         data.containsKey('dataModelUpdate') ||
         data.containsKey('beginRendering') ||
