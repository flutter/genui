// Copyright 2025 The Flutter Authors.
// Use of this source code is governed by a BSD-style license that can be
// found in the LICENSE file.

import 'dart:async';
import 'dart:convert';

import 'package:a2a/a2a.dart';
import 'package:flutter/foundation.dart';
import 'package:flutter_genui/flutter_genui.dart' as genui;
import 'package:uuid/uuid.dart';

final _log = genui.genUiLogger;

/// A class to hold the agent card details.
class AgentCard {
  /// Creates a new [AgentCard] instance.
  AgentCard({
    required this.name,
    required this.description,
    required this.version,
  });

  /// The name of the agent.
  final String name;

  /// A description of the agent.
  final String description;

  /// The version of the agent.
  final String version;
}

/// Connects to an A2UI Agent endpoint and streams the A2UI protocol lines.
///
/// This class handles the communication with an A2UI agent, including fetching
/// the agent card, sending messages, and receiving the A2UI protocol stream.
class A2uiAgentConnector {
  /// Creates a [A2uiAgentConnector] that connects to the given [url].
  A2uiAgentConnector({required this.url, A2AClient? client, String? contextId})
    : _contextId = contextId {
    this.client = client ?? A2AClient(url.toString());
  }

  /// The URL of the A2UI Agent.
  final Uri url;

  final _controller = StreamController<genui.A2uiMessage>.broadcast();
  final _errorController = StreamController<Object>.broadcast();
  @visibleForTesting
  late A2AClient client;
  @visibleForTesting
  String? taskId;

  String? _contextId;
  String? get contextId => _contextId;

  /// The stream of A2UI protocol lines.
  ///
  /// This stream emits the JSONL messages from the A2UI protocol.
  Stream<genui.A2uiMessage> get stream => _controller.stream;

  /// A stream of errors from the A2A connection.
  Stream<Object> get errorStream => _errorController.stream;

  /// Fetches the agent card.
  ///
  /// The agent card contains metadata about the agent, such as its name,
  /// description, and version.
  Future<AgentCard> getAgentCard() async {
    final card = await client.getAgentCard();
    return AgentCard(
      name: card.name,
      description: card.description,
      version: card.version,
    );
  }

  /// Connects to the agent and sends a message.
  ///
  /// Returns the text response from the agent, if any.
  Future<String?> connectAndSend(genui.ChatMessage chatMessage) async {
    final parts = (chatMessage is genui.UserMessage)
        ? chatMessage.parts
        : (chatMessage is genui.UserUiInteractionMessage)
        ? chatMessage.parts
        : <A2ATextPart>[];
    final message = A2AMessage()
      ..messageId = const Uuid().v4()
      ..role = 'user'
      ..parts = parts.whereType<genui.TextPart>().map((part) {
        return A2ATextPart()..text = part.text;
      }).toList();

    if (taskId != null) {
      message.referenceTaskIds = [taskId!];
    }
    if (contextId != null) {
      message.contextId = contextId;
    }

    final payload = A2AMessageSendParams()..message = message;
    payload.extensions = ['https://a2ui.org/ext/a2a-ui/v0.1'];

    _log.info('--- OUTGOING REQUEST ---');
    _log.info('URL: ${url.toString()}');
    _log.info('Method: message/stream');
    _log.info(
      'Payload: '
      '${const JsonEncoder.withIndent('  ').convert(payload.toJson())}',
    );
    _log.info('----------------------');

    final events = client.sendMessageStream(payload);

    String? responseText;
    try {
      A2AMessage? finalResponse;
      await for (final event in events) {
        _log.info('Received raw A2A event: ${event.toJson()}');
        const encoder = JsonEncoder.withIndent('  ');
        final prettyJson = encoder.convert(event.toJson());
        _log.info('Received A2A event:\n$prettyJson');

        if (event.isError) {
          final errorResponse = event as A2AJSONRPCErrorResponseSSM;
          final code = errorResponse.error?.rpcErrorCode;
          final errorMessage = 'A2A Error: $code';
          _log.severe(errorMessage);
          if (!_errorController.isClosed) {
            _errorController.add(errorMessage);
          }
          continue;
        }

        final response = event as A2ASendStreamMessageSuccessResponse;
        final result = response.result;
        if (result is A2ATask) {
          taskId = result.id;
          _contextId = result.contextId;
        }

        A2AMessage? message;
        if (result is A2ATask) {
          message = result.status?.message;
        } else if (result is A2AMessage) {
          message = result;
        } else if (result is A2ATaskStatusUpdateEvent) {
          message = result.status?.message;
        }

        if (message != null) {
          finalResponse = message;
          const encoder = JsonEncoder.withIndent('  ');
          final prettyJson = encoder.convert(message.toJson());
          _log.info('Received A2A Message:\n$prettyJson');
          for (final part in message.parts ?? []) {
            if (part is A2ADataPart) {
              _processA2uiMessages(part.data);
            }
          }
        }
      }
      if (finalResponse != null) {
        for (final part in finalResponse.parts ?? []) {
          if (part is A2ATextPart) {
            responseText = part.text;
          }
        }
      }
    } on FormatException catch (e, s) {
      _log.severe('Error parsing A2A response: $e', e, s);
    }
    return responseText;
  }

  /// Sends an event to the agent.
  ///
  /// This is used to send user interaction events to the agent, such as
  /// button clicks or form submissions.
  Future<void> sendEvent(Map<String, Object?> event) async {
    if (taskId == null) {
      _log.severe('Cannot send event, no active task ID.');
      return;
    }

    final clientEvent = {
      'actionName': event['action'],
      'sourceComponentId': event['sourceComponentId'],
      'timestamp': DateTime.now().toIso8601String(),
      'resolvedContext': event['context'],
    };

    _log.finest('Sending client event: $clientEvent');

    final dataPart = A2ADataPart()..data = {'a2uiEvent': clientEvent};
    final message = A2AMessage()
      ..role = 'user'
      ..parts = [dataPart]
      ..contextId = contextId
      ..referenceTaskIds = [taskId!];

    final payload = A2AMessageSendParams()..message = message;
    payload.extensions = ['https://a2ui.org/ext/a2a-ui/v0.1'];

    try {
      await client.sendMessage(payload);
      _log.fine(
        'Successfully sent event for task $taskId (context $contextId)',
      );
    } catch (e) {
      _log.severe('Error sending event: $e');
    }
  }

<<<<<<< HEAD
  void _processA2uiMessages(Map<String, dynamic> data) {
=======
  void _processA2uiMessages(Map<String, Object?> data) {
>>>>>>> f648e6a0
    _log.finer(
      'Processing a2ui messages from data part:\n'
      '${const JsonEncoder.withIndent('  ').convert(data)}',
    );
    if (data.containsKey('surfaceUpdate') ||
        data.containsKey('dataModelUpdate') ||
        data.containsKey('beginRendering') ||
        data.containsKey('deleteSurface')) {
      if (!_controller.isClosed) {
        _log.finest(
          'Adding message to stream: '
          '${const JsonEncoder.withIndent('  ').convert(data)}',
        );
        _controller.add(genui.A2uiMessage.fromJson(data));
      }
    } else {
      _log.warning('A2A data part did not contain any known A2UI messages.');
    }
  }

  /// Closes the connection to the agent.
  ///
  /// This should be called when the connector is no longer needed to release
  /// resources.
  void dispose() {
    if (!_controller.isClosed) {
      _controller.close();
    }
    if (!_errorController.isClosed) {
      _errorController.close();
    }
  }
}<|MERGE_RESOLUTION|>--- conflicted
+++ resolved
@@ -213,11 +213,7 @@
     }
   }
 
-<<<<<<< HEAD
-  void _processA2uiMessages(Map<String, dynamic> data) {
-=======
   void _processA2uiMessages(Map<String, Object?> data) {
->>>>>>> f648e6a0
     _log.finer(
       'Processing a2ui messages from data part:\n'
       '${const JsonEncoder.withIndent('  ').convert(data)}',
