--- conflicted
+++ resolved
@@ -166,8 +166,9 @@
         uiDefinition = uiDefinition.copyWith(components: newComponents);
         notifier.value = uiDefinition;
 
-        // Notify UI ONLY if rendering has begun (i.e., rootComponentId is set)
-        if (uiDefinition.rootComponentId != null) {
+        // Notify UI ONLY if rendering has begun (i.e., rootComponentId is set or 'root' exists)
+        if (uiDefinition.rootComponentId != null ||
+            uiDefinition.components.containsKey('root')) {
           genUiLogger.info('Updating surface $surfaceId');
           _surfaceUpdates.add(SurfaceUpdated(surfaceId, uiDefinition));
         } else {
@@ -175,27 +176,16 @@
             'Caching components for surface $surfaceId (pre-rendering)',
           );
         }
-<<<<<<< HEAD
       case CreateSurface():
-        dataModelForSurface(message.surfaceId);
-=======
-      case BeginRendering():
         final String surfaceId = message.surfaceId;
         dataModelForSurface(surfaceId);
->>>>>>> 061ba894
         final ValueNotifier<UiDefinition?> notifier = getSurfaceNotifier(
           surfaceId,
         );
-<<<<<<< HEAD
         final isNew = notifier.value == null;
-=======
-
-        // Update the definition with the root component
->>>>>>> 061ba894
         final UiDefinition uiDefinition =
             notifier.value ?? UiDefinition(surfaceId: surfaceId);
         final UiDefinition newUiDefinition = uiDefinition.copyWith(
-<<<<<<< HEAD
           theme: message.theme,
         );
         notifier.value = newUiDefinition;
@@ -207,15 +197,6 @@
             SurfaceUpdated(message.surfaceId, newUiDefinition),
           );
         }
-=======
-          rootComponentId: message.root,
-          catalogId: message.catalogId,
-        );
-        notifier.value = newUiDefinition;
-
-        genUiLogger.info('Creating and rendering surface $surfaceId');
-        _surfaceUpdates.add(SurfaceAdded(surfaceId, newUiDefinition));
->>>>>>> 061ba894
       case DataModelUpdate():
         final String path = message.path ?? '/';
         genUiLogger.info(
