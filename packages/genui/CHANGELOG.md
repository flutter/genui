--- conflicted
+++ resolved
@@ -7,11 +7,8 @@
 - **Feature**: `A2uiMessageProcessor` now supports multiple catalogs by accepting an `Iterable<Catalog>` in its constructor.
 - **Feature**: `catalogId` property added to `UiDefinition` to specify which catalog a UI surface should use.
 - **Refactor**: Moved `standardCatalogId` constant from `core_catalog.dart` to `primitives/constants.dart` for better organization and accessibility.
-<<<<<<< HEAD
 - **Fix**: `MultipleChoice` widget now correctly handles `maxAllowedSelections` when provided as a `double` in JSON, preventing type cast errors.
-=======
 - **Fix**: The `Text` catalog item now respects the ambient `DefaultTextStyle`, resolving contrast issues where, for example, text inside a dark purple primary `Button` would be black instead of white.
->>>>>>> f0ae103a
 
 ## 0.5.1
 
