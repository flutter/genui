--- conflicted
+++ resolved
@@ -38,7 +38,7 @@
       final Future<void> future = expectLater(
         genUiManager.surfaceUpdates,
         emits(
-          isA<SurfaceAdded>()
+          isA<SurfaceUpdated>()
               .having((e) => e.surfaceId, surfaceIdKey, 'testSurface')
               .having(
                 (e) => e.definition.components.length,
@@ -54,23 +54,13 @@
       );
 
       await tool.invoke(args);
-      genUiManager.handleMessage(
-        const BeginRendering(surfaceId: 'testSurface', root: 'root'),
-      );
+      genUiManager.handleMessage(const CreateSurface(surfaceId: 'testSurface'));
 
       await future;
     });
 
-<<<<<<< HEAD
     test('CreateSurfaceTool sends CreateSurface message', () async {
       final tool = CreateSurfaceTool(handleMessage: genUiManager.handleMessage);
-=======
-    test('BeginRenderingTool sends BeginRendering message', () async {
-      final tool = BeginRenderingTool(
-        handleMessage: genUiManager.handleMessage,
-        catalogId: 'test_catalog',
-      );
->>>>>>> 061ba894
 
       final Map<String, String> args = {surfaceIdKey: 'testSurface'};
 
@@ -95,26 +85,11 @@
       final Future<void> future = expectLater(
         genUiManager.surfaceUpdates,
         emits(
-<<<<<<< HEAD
           isA<SurfaceUpdated>().having(
             (e) => e.surfaceId,
             surfaceIdKey,
             'testSurface',
           ),
-=======
-          isA<SurfaceAdded>()
-              .having((e) => e.surfaceId, surfaceIdKey, 'testSurface')
-              .having(
-                (e) => e.definition.rootComponentId,
-                'rootComponentId',
-                'root',
-              )
-              .having(
-                (e) => e.definition.catalogId,
-                'catalogId',
-                'test_catalog',
-              ),
->>>>>>> 061ba894
         ),
       );
 
