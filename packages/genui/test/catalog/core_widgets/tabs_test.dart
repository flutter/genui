// Copyright 2025 The Flutter Authors.
// Use of this source code is governed by a BSD-style license that can be
// found in the LICENSE file.

import 'package:flutter/material.dart';
import 'package:flutter_test/flutter_test.dart';
import 'package:genui/genui.dart';

void main() {
  testWidgets('Tabs widget renders and handles taps', (
    WidgetTester tester,
  ) async {
    final manager = GenUiManager(
      catalogs: [
        Catalog([
          CoreCatalogItems.tabs,
          CoreCatalogItems.text,
        ], catalogId: 'test_catalog'),
      ],
    );
    const surfaceId = 'testSurface';
    final components = [
      const Component(
        id: 'root',
        props: {
          'component': 'Tabs',
          'tabItems': [
            {
              'title': {'literalString': 'Tab 1'},
              'child': 'text1',
            },
            {
              'title': {'literalString': 'Tab 2'},
              'child': 'text2',
            },
          ],
        },
      ),
      const Component(
        id: 'text1',
        props: {
          'component': 'Text',
          'text': {'literalString': 'This is the first tab.'},
        },
      ),
      const Component(
        id: 'text2',
        props: {
          'component': 'Text',
          'text': {'literalString': 'This is the second tab.'},
        },
      ),
    ];
    manager.handleMessage(
      SurfaceUpdate(surfaceId: surfaceId, components: components),
    );
<<<<<<< HEAD
    manager.handleMessage(const CreateSurface(surfaceId: surfaceId));
=======
    manager.handleMessage(
      const BeginRendering(
        surfaceId: surfaceId,
        root: 'tabs',
        catalogId: 'test_catalog',
      ),
    );
>>>>>>> 061ba894

    await tester.pumpWidget(
      MaterialApp(
        home: Scaffold(
          body: GenUiSurface(host: manager, surfaceId: surfaceId),
        ),
      ),
    );

    expect(find.text('Tab 1'), findsOneWidget);
    expect(find.text('Tab 2'), findsOneWidget);
    expect(find.text('This is the first tab.'), findsOneWidget);
    expect(find.text('This is the second tab.'), findsNothing);

    await tester.tap(find.text('Tab 2'));
    await tester.pumpAndSettle();

    expect(find.text('This is the first tab.'), findsNothing);
    expect(find.text('This is the second tab.'), findsOneWidget);
  });
}<|MERGE_RESOLUTION|>--- conflicted
+++ resolved
@@ -5,6 +5,8 @@
 import 'package:flutter/material.dart';
 import 'package:flutter_test/flutter_test.dart';
 import 'package:genui/genui.dart';
+
+import 'package:genui/src/primitives/constants.dart';
 
 void main() {
   testWidgets('Tabs widget renders and handles taps', (
@@ -15,7 +17,7 @@
         Catalog([
           CoreCatalogItems.tabs,
           CoreCatalogItems.text,
-        ], catalogId: 'test_catalog'),
+        ], catalogId: standardCatalogId),
       ],
     );
     const surfaceId = 'testSurface';
@@ -54,17 +56,7 @@
     manager.handleMessage(
       SurfaceUpdate(surfaceId: surfaceId, components: components),
     );
-<<<<<<< HEAD
     manager.handleMessage(const CreateSurface(surfaceId: surfaceId));
-=======
-    manager.handleMessage(
-      const BeginRendering(
-        surfaceId: surfaceId,
-        root: 'tabs',
-        catalogId: 'test_catalog',
-      ),
-    );
->>>>>>> 061ba894
 
     await tester.pumpWidget(
       MaterialApp(
