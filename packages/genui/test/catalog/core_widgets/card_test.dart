--- conflicted
+++ resolved
@@ -6,6 +6,8 @@
 import 'package:flutter_test/flutter_test.dart';
 import 'package:genui/genui.dart';
 
+import 'package:genui/src/primitives/constants.dart';
+
 void main() {
   testWidgets('Card widget renders child', (WidgetTester tester) async {
     final manager = GenUiManager(
@@ -13,7 +15,7 @@
         Catalog([
           CoreCatalogItems.card,
           CoreCatalogItems.text,
-        ], catalogId: 'test_catalog'),
+        ], catalogId: standardCatalogId),
       ],
     );
     const surfaceId = 'testSurface';
@@ -33,17 +35,7 @@
     manager.handleMessage(
       SurfaceUpdate(surfaceId: surfaceId, components: components),
     );
-<<<<<<< HEAD
     manager.handleMessage(const CreateSurface(surfaceId: surfaceId));
-=======
-    manager.handleMessage(
-      const BeginRendering(
-        surfaceId: surfaceId,
-        root: 'card',
-        catalogId: 'test_catalog',
-      ),
-    );
->>>>>>> 061ba894
 
     await tester.pumpWidget(
       MaterialApp(
