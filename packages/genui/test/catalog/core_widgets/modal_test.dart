--- conflicted
+++ resolved
@@ -5,6 +5,8 @@
 import 'package:flutter/material.dart';
 import 'package:flutter_test/flutter_test.dart';
 import 'package:genui/genui.dart';
+
+import 'package:genui/src/primitives/constants.dart';
 
 void main() {
   testWidgets('Modal widget renders and handles taps', (
@@ -16,7 +18,7 @@
           CoreCatalogItems.modal,
           CoreCatalogItems.button,
           CoreCatalogItems.text,
-        ], catalogId: 'test_catalog'),
+        ], catalogId: standardCatalogId),
       ],
     );
     const surfaceId = 'testSurface';
@@ -63,17 +65,7 @@
     manager.handleMessage(
       SurfaceUpdate(surfaceId: surfaceId, components: components),
     );
-<<<<<<< HEAD
     manager.handleMessage(const CreateSurface(surfaceId: surfaceId));
-=======
-    manager.handleMessage(
-      const BeginRendering(
-        surfaceId: surfaceId,
-        root: 'modal',
-        catalogId: 'test_catalog',
-      ),
-    );
->>>>>>> 061ba894
 
     await tester.pumpWidget(
       MaterialApp(
