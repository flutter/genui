--- conflicted
+++ resolved
@@ -6,13 +6,15 @@
 import 'package:flutter_test/flutter_test.dart';
 import 'package:genui/genui.dart';
 
+import 'package:genui/src/primitives/constants.dart';
+
 void main() {
   testWidgets('Icon widget renders with literal string', (
     WidgetTester tester,
   ) async {
     final manager = GenUiManager(
       catalogs: [
-        Catalog([CoreCatalogItems.icon], catalogId: 'test_catalog'),
+        Catalog([CoreCatalogItems.icon], catalogId: standardCatalogId),
       ],
     );
     const surfaceId = 'testSurface';
@@ -28,17 +30,7 @@
     manager.handleMessage(
       SurfaceUpdate(surfaceId: surfaceId, components: components),
     );
-<<<<<<< HEAD
     manager.handleMessage(const CreateSurface(surfaceId: surfaceId));
-=======
-    manager.handleMessage(
-      const BeginRendering(
-        surfaceId: surfaceId,
-        root: 'icon',
-        catalogId: 'test_catalog',
-      ),
-    );
->>>>>>> 061ba894
 
     await tester.pumpWidget(
       MaterialApp(
@@ -56,7 +48,7 @@
   ) async {
     final manager = GenUiManager(
       catalogs: [
-        Catalog([CoreCatalogItems.icon], catalogId: 'test_catalog'),
+        Catalog([CoreCatalogItems.icon], catalogId: standardCatalogId),
       ],
     );
     const surfaceId = 'testSurface';
@@ -79,17 +71,7 @@
         contents: 'close',
       ),
     );
-<<<<<<< HEAD
     manager.handleMessage(const CreateSurface(surfaceId: surfaceId));
-=======
-    manager.handleMessage(
-      const BeginRendering(
-        surfaceId: surfaceId,
-        root: 'icon',
-        catalogId: 'test_catalog',
-      ),
-    );
->>>>>>> 061ba894
 
     await tester.pumpWidget(
       MaterialApp(
