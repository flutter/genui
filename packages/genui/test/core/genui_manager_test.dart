--- conflicted
+++ resolved
@@ -45,37 +45,18 @@
         SurfaceUpdate(surfaceId: surfaceId, components: components),
       );
 
-<<<<<<< HEAD
       final Future<GenUiUpdate> futureUpdated = manager.surfaceUpdates.first;
       manager.handleMessage(const CreateSurface(surfaceId: surfaceId));
       final GenUiUpdate updatedUpdate = await futureUpdated;
-=======
-      final Future<GenUiUpdate> futureUpdate = manager.surfaceUpdates.first;
-      manager.handleMessage(
-        const BeginRendering(
-          surfaceId: surfaceId,
-          root: 'root',
-          catalogId: 'test_catalog',
-        ),
-      );
-      final GenUiUpdate update = await futureUpdate;
->>>>>>> 061ba894
-
-      expect(update, isA<SurfaceAdded>());
-      expect(update.surfaceId, surfaceId);
-      final UiDefinition definition = (update as SurfaceAdded).definition;
+
+      expect(updatedUpdate, isA<SurfaceUpdated>());
+      expect(updatedUpdate.surfaceId, surfaceId);
+      final UiDefinition definition =
+          (updatedUpdate as SurfaceUpdated).definition;
       expect(definition, isNotNull);
-<<<<<<< HEAD
       // expect(definition.rootComponentId, 'root'); // CreateSurface no longer sets root
       expect(manager.surfaces[surfaceId]!.value, isNotNull);
       // expect(manager.surfaces[surfaceId]!.value!.rootComponentId, 'root');
-=======
-      expect(definition.rootComponentId, 'root');
-      expect(definition.catalogId, 'test_catalog');
-      expect(manager.surfaces[surfaceId]!.value, isNotNull);
-      expect(manager.surfaces[surfaceId]!.value!.rootComponentId, 'root');
-      expect(manager.surfaces[surfaceId]!.value!.catalogId, 'test_catalog');
->>>>>>> 061ba894
     });
 
     test(
@@ -147,15 +128,13 @@
 
         final Future<void> expectation = expectLater(
           manager.surfaceUpdates,
-          emitsInOrder([isA<SurfaceAdded>(), isA<SurfaceUpdated>()]),
+          emitsInOrder([isA<SurfaceUpdated>(), isA<SurfaceUpdated>()]),
         );
 
         manager.handleMessage(
           SurfaceUpdate(surfaceId: surfaceId, components: oldComponents),
         );
-        manager.handleMessage(
-          const BeginRendering(surfaceId: surfaceId, root: 'root'),
-        );
+        manager.handleMessage(const CreateSurface(surfaceId: surfaceId));
         manager.handleMessage(
           SurfaceUpdate(surfaceId: surfaceId, components: newComponents),
         );
