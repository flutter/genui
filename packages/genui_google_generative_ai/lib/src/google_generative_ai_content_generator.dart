// Copyright 2025 The Flutter Authors.
// Use of this source code is governed by a BSD-style license that can be
// found in the LICENSE file.

import 'dart:async';
import 'dart:convert';

import 'package:flutter/foundation.dart';
import 'package:genui/genui.dart';
import 'package:google_cloud_ai_generativelanguage_v1beta/generativelanguage.dart'
    as google_ai;
import 'package:google_cloud_protobuf/protobuf.dart' as protobuf;

import 'google_content_converter.dart';
import 'google_generative_service_interface.dart';
import 'google_schema_adapter.dart';

/// A factory for creating a [GoogleGenerativeServiceInterface].
///
/// This is used to allow for custom service creation, for example, for testing.
typedef GenerativeServiceFactory =
    GoogleGenerativeServiceInterface Function({
      required GoogleGenerativeAiContentGenerator configuration,
    });

/// A [ContentGenerator] that uses the Google Cloud Generative Language API to
/// generate content.
class GoogleGenerativeAiContentGenerator implements ContentGenerator {
  /// Creates a [GoogleGenerativeAiContentGenerator] instance with specified
  /// configurations.
  GoogleGenerativeAiContentGenerator({
    required this.catalog,
    this.systemInstruction,
    this.serviceFactory = defaultGenerativeServiceFactory,
    this.additionalTools = const [],
    this.modelName = 'models/gemini-2.5-flash',
    this.apiKey,
  });

  /// The catalog of UI components available to the AI.
  final Catalog catalog;

  /// The system instruction to use for the AI model.
  final String? systemInstruction;

  /// A function to use for creating the service itself.
  ///
  /// This factory function is responsible for instantiating the
  /// [GoogleGenerativeServiceInterface] used for AI interactions. It allows for
  /// customization of the service setup, or for providing mock services during
  /// testing. The factory receives this [GoogleGenerativeAiContentGenerator]
  /// instance as configuration.
  ///
  /// Defaults to a wrapper for the regular [google_ai.GenerativeService]
  /// constructor, [defaultGenerativeServiceFactory].
  final GenerativeServiceFactory serviceFactory;

  /// Additional tools to make available to the AI model.
  final List<AiTool> additionalTools;

  /// The model name to use (e.g., 'models/gemini-2.5-flash').
  final String modelName;

  /// The API key to use for authentication.
  final String? apiKey;

  /// The total number of input tokens used by this client.
  int inputTokenUsage = 0;

  /// The total number of output tokens used by this client
  int outputTokenUsage = 0;

  final _a2uiMessageController = StreamController<A2uiMessage>.broadcast();
  final _textResponseController = StreamController<String>.broadcast();
  final _errorController = StreamController<ContentGeneratorError>.broadcast();
  final _isProcessing = ValueNotifier<bool>(false);

  @override
  Stream<A2uiMessage> get a2uiMessageStream => _a2uiMessageController.stream;

  @override
  Stream<String> get textResponseStream => _textResponseController.stream;

  @override
  Stream<ContentGeneratorError> get errorStream => _errorController.stream;

  @override
  ValueListenable<bool> get isProcessing => _isProcessing;

  @override
  void dispose() {
    _a2uiMessageController.close();
    _textResponseController.close();
    _errorController.close();
    _isProcessing.dispose();
  }

  @override
  Future<void> sendRequest(
    ChatMessage message, {
    Iterable<ChatMessage>? history,
    A2UiClientCapabilities? clientCapabilities,
  }) async {
    _isProcessing.value = true;
    try {
      final messages = [...?history, message];
      await _generate(messages: messages);
    } catch (e, st) {
      genUiLogger.severe('Error generating content', e, st);
      _errorController.add(ContentGeneratorError(e, st));
    } finally {
      _isProcessing.value = false;
    }
  }

  /// The default factory function for creating a [google_ai.GenerativeService].
  ///
  /// This function instantiates a standard [google_ai.GenerativeService] using
  /// the `apiKey` from the provided [GoogleGenerativeAiContentGenerator]
  /// `configuration`.
  static GoogleGenerativeServiceInterface defaultGenerativeServiceFactory({
    required GoogleGenerativeAiContentGenerator configuration,
  }) {
    return GoogleGenerativeServiceWrapper(
      google_ai.GenerativeService.fromApiKey(configuration.apiKey),
    );
  }

  ({List<google_ai.Tool>? tools, Set<String> allowedFunctionNames})
  _setupToolsAndFunctions({
    required List<AiTool> availableTools,
    required GoogleSchemaAdapter adapter,
  }) {
    genUiLogger.fine('Setting up tools');

    final allTools = availableTools;
    genUiLogger.fine(
      'Available tools: ${allTools.map((t) => t.name).join(', ')}',
    );

    final uniqueAiToolsByName = <String, AiTool>{};
    final toolFullNames = <String>{};
    for (final tool in allTools) {
      if (uniqueAiToolsByName.containsKey(tool.name)) {
        throw Exception('Duplicate tool ${tool.name} registered.');
      }
      uniqueAiToolsByName[tool.name] = tool;
      if (tool.name != tool.fullName) {
        if (toolFullNames.contains(tool.fullName)) {
          throw Exception('Duplicate tool ${tool.fullName} registered.');
        }
        toolFullNames.add(tool.fullName);
      }
    }

    final functionDeclarations = <google_ai.FunctionDeclaration>[];
    for (final tool in uniqueAiToolsByName.values) {
      google_ai.Schema? adaptedParameters;
      if (tool.parameters != null) {
        final result = adapter.adapt(tool.parameters!);
        if (result.errors.isNotEmpty) {
          genUiLogger.warning(
            'Errors adapting parameters for tool ${tool.name}: '
            '${result.errors.join('\n')}',
          );
        }
        adaptedParameters = result.schema;
      }
      functionDeclarations.add(
        google_ai.FunctionDeclaration(
          name: tool.name,
          description: tool.description,
          parameters: adaptedParameters,
        ),
      );
      if (tool.name != tool.fullName) {
        functionDeclarations.add(
          google_ai.FunctionDeclaration(
            name: tool.fullName,
            description: tool.description,
            parameters: adaptedParameters,
          ),
        );
      }
    }
    genUiLogger.fine(
      'Adapted tools to function declarations: '
      '${functionDeclarations.map((d) => d.name).join(', ')}',
    );

    final tools = functionDeclarations.isNotEmpty
        ? [google_ai.Tool(functionDeclarations: functionDeclarations)]
        : null;

    if (tools != null) {
      genUiLogger.finest(
        'Tool declarations being sent to the model: '
        '${jsonEncode(tools)}',
      );
    }

    final allowedFunctionNames = <String>{
      ...uniqueAiToolsByName.keys,
      ...toolFullNames,
    };

    genUiLogger.fine(
      'Allowed function names for model: ${allowedFunctionNames.join(', ')}',
    );

    return (tools: tools, allowedFunctionNames: allowedFunctionNames);
  }

  Future<({List<google_ai.Part> functionResponseParts})> _processFunctionCalls({
    required List<google_ai.FunctionCall> functionCalls,
    required List<AiTool> availableTools,
  }) async {
    genUiLogger.fine(
      'Processing ${functionCalls.length} function calls from model.',
    );
    final functionResponseParts = <google_ai.Part>[];
    for (final call in functionCalls) {
      genUiLogger.fine(
        'Processing function call: ${call.name} with args: ${call.args}',
      );

      final aiTool = availableTools.firstWhere(
        (t) => t.name == call.name || t.fullName == call.name,
        orElse: () => throw Exception('Unknown tool ${call.name} called.'),
      );
      Map<String, Object?> toolResult;
      try {
        genUiLogger.fine('Invoking tool: ${aiTool.name}');
        // Convert Struct args to Map for tool invocation
        final argsMap = call.args?.toJson() as Map<String, Object?>? ?? {};
        toolResult = await aiTool.invoke(argsMap);
        genUiLogger.info(
          'Invoked tool ${aiTool.name} with args $argsMap. '
          'Result: $toolResult',
        );
      } catch (exception, stack) {
        genUiLogger.severe(
          'Error invoking tool ${aiTool.name} with args ${call.args}: ',
          exception,
          stack,
        );
        toolResult = {
          'error': 'Tool ${aiTool.name} failed to execute: $exception',
        };
      }
      functionResponseParts.add(
        google_ai.Part(
          functionResponse: google_ai.FunctionResponse(
            id: call.id,
            name: call.name!,
            response: protobuf.Struct.fromJson(toolResult),
          ),
        ),
      );
    }
    genUiLogger.fine(
      'Finished processing function calls. Returning '
      '${functionResponseParts.length} responses.',
    );
    return (functionResponseParts: functionResponseParts);
  }

  Future<void> _generate({required Iterable<ChatMessage> messages}) async {
    final converter = GoogleContentConverter();
    final adapter = GoogleSchemaAdapter();

    final service = serviceFactory(configuration: this);

    try {
<<<<<<< HEAD
=======
      final availableTools = [
        SurfaceUpdateTool(
          handleMessage: _a2uiMessageController.add,
          catalog: catalog,
        ),
        BeginRenderingTool(
          handleMessage: _a2uiMessageController.add,
          catalogId: catalog.catalogId,
        ),
        DeleteSurfaceTool(handleMessage: _a2uiMessageController.add),
        ...additionalTools,
      ];

>>>>>>> 061ba894
      // A local copy of the incoming messages which is updated with
      // tool results
      // as they are generated.
      final content = converter.toGoogleAiContent(messages);

      final (:tools, :allowedFunctionNames) = _setupToolsAndFunctions(
        availableTools: additionalTools,
        adapter: adapter,
      );

      var toolUsageCycle = 0;
      const maxToolUsageCycles = 40; // Safety break for tool loops

      // Build system instruction if provided
      final definition = const JsonEncoder.withIndent(
        '  ',
      ).convert(catalog.definition.toJson());
      final effectiveSystemInstruction =
          '${systemInstruction ?? ''}\n\n'
          'You have access to the following UI components:\n'
          '$definition\n\n'
          'You must output your response as a stream of JSON objects, one per '
          'line (JSONL). Each line can be either a plain text response or a '
          'structured A2UI message (e.g., createSurface, surfaceUpdate). '
          'Do not wrap the JSON objects in a list or any other structure. '
          'Just output one JSON object per line.';

      final systemInstructionContent = [
        google_ai.Content(
          parts: [google_ai.Part(text: effectiveSystemInstruction)],
        ),
      ];

      toolLoop:
      while (toolUsageCycle < maxToolUsageCycles) {
        genUiLogger.fine('Starting tool usage cycle ${toolUsageCycle + 1}.');
        toolUsageCycle++;

        final concatenatedContents = content
            .map((c) => jsonEncode(c.toJson()))
            .join('\n');

        genUiLogger.info(
          '''****** Performing Inference ******\n$concatenatedContents
With functions:
  '${allowedFunctionNames.join(', ')}',
  ''',
        );
        final inferenceStartTime = DateTime.now();

        final request = google_ai.GenerateContentRequest(
          model: modelName,
          contents: [...systemInstructionContent, ...content],
          tools: tools,
          toolConfig: tools == null
              ? null
              : google_ai.ToolConfig(
                  functionCallingConfig: google_ai.FunctionCallingConfig(
                    mode: google_ai.FunctionCallingConfig_Mode.auto,
                  ),
                ),
        );

        final responseStream = service.streamGenerateContent(request);

        final currentLineBuffer = StringBuffer();

        await for (final google_ai.GenerateContentResponse response
            in responseStream) {
          if (response.candidates == null || response.candidates!.isEmpty) {
            continue;
          }

          final candidate = response.candidates!.first;
          genUiLogger.fine(
            'Received candidate: content=${candidate.content}, '
            'finishReason=${candidate.finishReason}, '
            'safetyRatings=${candidate.safetyRatings}',
          );

          // Handle function calls
          final functionCalls = <google_ai.FunctionCall>[];
          if (candidate.content?.parts != null) {
            for (final part in candidate.content!.parts!) {
              if (part.functionCall != null) {
                functionCalls.add(part.functionCall!);
              }
            }
          }

          if (functionCalls.isNotEmpty) {
            genUiLogger.fine(
              'Model response contained ${functionCalls.length} '
              'function calls.',
            );
            if (candidate.content != null) {
              content.add(candidate.content!);
            }

            final result = await _processFunctionCalls(
              functionCalls: functionCalls,
              availableTools: additionalTools,
            );
            final functionResponseParts = result.functionResponseParts;

            if (functionResponseParts.isNotEmpty) {
              content.add(
                google_ai.Content(role: 'user', parts: functionResponseParts),
              );
              genUiLogger.fine(
                'Added tool response message with '
                '${functionResponseParts.length} parts to conversation.',
              );
              continue toolLoop;
            }
          }

          // Handle text content for JSONL parsing
          if (candidate.content?.parts != null) {
            for (final part in candidate.content!.parts!) {
              final text = part.text;
              if (text != null && text.isNotEmpty) {
                genUiLogger.fine('Received text part: $text');
                for (var i = 0; i < text.length; i++) {
                  final char = text[i];
                  if (char == '\n') {
                    _processLine(currentLineBuffer.toString());
                    currentLineBuffer.clear();
                  } else {
                    currentLineBuffer.write(char);
                  }
                }
              }
            }
          }
        }

        // Process any remaining content in the buffer
        if (currentLineBuffer.isNotEmpty) {
          _processLine(currentLineBuffer.toString());
        }

        final elapsed = DateTime.now().difference(inferenceStartTime);
        genUiLogger.info(
          '****** Completed Inference ******\n'
          'Latency = ${elapsed.inMilliseconds}ms',
        );

        // If we reached here, it means the stream finished.
        // If there were function calls, the loop would have continued via
        // `continue toolLoop`. If there were no function calls, we are done.
        break;
      }
    } finally {
      service.close();
    }
  }

  void _processLine(String line) {
    line = line.trim();
    if (line.isEmpty) {
      return;
    }

    // If the line doesn't start with '{', it's not a JSONL object.
    // We ignore it to prevent markdown artifacts or other noise from being
    // treated as text.
    if (!line.startsWith('{')) {
      genUiLogger.fine('Ignored non-JSONL line: $line');
      return;
    }

    genUiLogger.fine('Processing line: $line');

    try {
      final json = jsonDecode(line);
      if (json is Map<String, dynamic>) {
        try {
          final message = A2uiMessage.fromJson(json);
          genUiLogger.fine('Parsed A2UI message: $message');
          _a2uiMessageController.add(message);
          return;
        } catch (e) {
          // Not an A2UI message, treat as text/other JSON
          genUiLogger.fine('Failed to parse as A2UI message: $e');
        }
      }
    } catch (e) {
      // Not JSON, treat as text
      genUiLogger.fine('Failed to parse as JSON: $e');
    }
    _textResponseController.add(line);
  }
}<|MERGE_RESOLUTION|>--- conflicted
+++ resolved
@@ -272,22 +272,6 @@
     final service = serviceFactory(configuration: this);
 
     try {
-<<<<<<< HEAD
-=======
-      final availableTools = [
-        SurfaceUpdateTool(
-          handleMessage: _a2uiMessageController.add,
-          catalog: catalog,
-        ),
-        BeginRenderingTool(
-          handleMessage: _a2uiMessageController.add,
-          catalogId: catalog.catalogId,
-        ),
-        DeleteSurfaceTool(handleMessage: _a2uiMessageController.add),
-        ...additionalTools,
-      ];
-
->>>>>>> 061ba894
       // A local copy of the incoming messages which is updated with
       // tool results
       // as they are generated.
@@ -453,12 +437,11 @@
     }
 
     // If the line doesn't start with '{', it's not a JSONL object.
-    // We ignore it to prevent markdown artifacts or other noise from being
-    // treated as text.
-    if (!line.startsWith('{')) {
-      genUiLogger.fine('Ignored non-JSONL line: $line');
-      return;
-    }
+    // However, we still want to emit it as text if it's not JSON.
+    // if (!line.startsWith('{')) {
+    //   genUiLogger.fine('Ignored non-JSONL line: $line');
+    //   return;
+    // }
 
     genUiLogger.fine('Processing line: $line');
 
