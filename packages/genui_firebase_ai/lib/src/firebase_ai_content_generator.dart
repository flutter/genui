--- conflicted
+++ resolved
@@ -270,22 +270,7 @@
     final converter = GeminiContentConverter();
     final adapter = GeminiSchemaAdapter();
 
-<<<<<<< HEAD
     final List<AiTool<JsonMap>> availableTools = [...additionalTools];
-=======
-    final List<AiTool<JsonMap>> availableTools = [
-      SurfaceUpdateTool(
-        handleMessage: _a2uiMessageController.add,
-        catalog: catalog,
-      ),
-      BeginRenderingTool(
-        handleMessage: _a2uiMessageController.add,
-        catalogId: catalog.catalogId,
-      ),
-      DeleteSurfaceTool(handleMessage: _a2uiMessageController.add),
-      ...additionalTools,
-    ];
->>>>>>> 061ba894
 
     // A local copy of the incoming messages which is updated with tool results
     // as they are generated.
