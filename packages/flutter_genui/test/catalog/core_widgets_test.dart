--- conflicted
+++ resolved
@@ -24,20 +24,11 @@
       WidgetTester tester,
       Map<String, Object?> definition,
     ) async {
-<<<<<<< HEAD
-      manager = GenUiManager(catalog: testCatalog);
-      manager!.addOrUpdateSurface('testSurface', definition);
-      message = null;
-      manager!.onSubmit.listen((userMessage) {
-        message = userMessage;
-      });
-=======
       final manager = GenUiManager(
         catalog: testCatalog,
         configuration: const GenUiConfiguration(),
       );
       manager.addOrUpdateSurface('testSurface', definition);
->>>>>>> 6df3b253
       await tester.pumpWidget(
         MaterialApp(
           home: Scaffold(
