--- conflicted
+++ resolved
@@ -82,16 +82,10 @@
         ),
       ];
 
-<<<<<<< HEAD
       await pumpWidgetWithDefinition(tester, 'text', components);
-      manager!.dataModel.update('/myText', 'Hello from data model');
-=======
-      await pumpWidgetWithDefinition(tester, definition);
-      manager!.dataModels['testSurface']!.update(
-        '/myText',
-        'Hello from data model',
-      );
->>>>>>> da9517e5
+      manager!
+          .dataModelForSurface('testSurface')
+          .update('/myText', 'Hello from data model');
       await tester.pumpAndSettle();
 
       expect(find.text('Hello from data model'), findsOneWidget);
@@ -191,13 +185,8 @@
         ),
       ];
 
-<<<<<<< HEAD
       await pumpWidgetWithDefinition(tester, 'radios', components);
-      manager!.dataModel.update('/radioValue', 'A');
-=======
-      await pumpWidgetWithDefinition(tester, definition);
-      manager!.dataModels['testSurface']!.update('/radioValue', 'A');
->>>>>>> da9517e5
+      manager!.dataModelForSurface('testSurface').update('/radioValue', 'A');
       await tester.pumpAndSettle();
 
       expect(find.byType(RadioListTile<String>), findsNWidgets(2));
@@ -206,7 +195,9 @@
 
       expect(message, null);
       expect(
-        manager!.dataModels['testSurface']!.getValue<String>('/radioValue'),
+        manager!
+            .dataModelForSurface('testSurface')
+            .getValue<String>('/radioValue'),
         'B',
       );
     });
@@ -226,13 +217,8 @@
         ),
       ];
 
-<<<<<<< HEAD
       await pumpWidgetWithDefinition(tester, 'field', components);
-      manager!.dataModel.update('/myValue', 'initial');
-=======
-      await pumpWidgetWithDefinition(tester, definition);
-      manager!.dataModels['testSurface']!.update('/myValue', 'initial');
->>>>>>> da9517e5
+      manager!.dataModelForSurface('testSurface').update('/myValue', 'initial');
       await tester.pumpAndSettle();
 
       final textFieldFinder = find.byType(TextField);
@@ -243,7 +229,9 @@
       // Test onChanged
       await tester.enterText(textFieldFinder, 'new value');
       expect(
-        manager!.dataModels['testSurface']!.getValue<String>('/myValue'),
+        manager!
+            .dataModelForSurface('testSurface')
+            .getValue<String>('/myValue'),
         'new value',
       );
 
