// Copyright 2025 The Flutter Authors. All rights reserved.
// Use of this source code is governed by a BSD-style license that can be
// found in the LICENSE file.

<<<<<<< HEAD
import 'package:flutter_genui/flutter_genui.dart';
=======
import 'package:flutter_genui/src/core/core_catalog.dart';
import 'package:flutter_genui/src/core/genui_configuration.dart';
import 'package:flutter_genui/src/core/genui_manager.dart';

>>>>>>> 6df3b253
import 'package:flutter_test/flutter_test.dart';

void main() {
  group('$GenUiManager', () {
    late GenUiManager manager;

    setUp(() {
<<<<<<< HEAD
      manager = GenUiManager(catalog: CoreCatalogItems.asCatalog());
=======
      manager = GenUiManager(
        catalog: coreCatalog,
        configuration: const GenUiConfiguration(
          actions: ActionsConfig(
            allowCreate: true,
            allowUpdate: true,
            allowDelete: true,
          ),
        ),
      );
>>>>>>> 6df3b253
    });

    tearDown(() {
      manager.dispose();
    });

    test('addOrUpdateSurface adds a new surface and fires SurfaceAdded with '
        'definition', () async {
      final definitionMap = {
        'root': 'root',
        'widgets': [
          {
            'id': 'root',
            'widget': {
              'Text': {'text': 'Hello'},
            },
          },
        ],
      };

      final futureUpdate = manager.surfaceUpdates.first;

      manager.addOrUpdateSurface('s1', definitionMap);

      final update = await futureUpdate;

      expect(update, isA<SurfaceAdded>());
      expect(update.surfaceId, 's1');
      final addedUpdate = update as SurfaceAdded;
      expect(addedUpdate.definition, isNotNull);
      expect(addedUpdate.definition.root, 'root');
      expect(manager.surfaces['s1']!.value, isNotNull);
      expect(manager.surfaces['s1']!.value!.root, 'root');
    });

    test('addOrUpdateSurface updates an existing surface and fires '
        'SurfaceUpdated', () async {
      final oldDefinition = {
        'root': 'root',
        'widgets': [
          {
            'id': 'root',
            'widget': {
              'text': {'text': 'Old'},
            },
          },
        ],
      };
      manager.addOrUpdateSurface('s1', oldDefinition);

      final newDefinition = {
        'root': 'root',
        'widgets': [
          {
            'id': 'root',
            'widget': {
              'text': {'text': 'New'},
            },
          },
        ],
      };

      final futureUpdate = manager.surfaceUpdates.first;
      manager.addOrUpdateSurface('s1', newDefinition);
      final update = await futureUpdate;

      expect(update, isA<SurfaceUpdated>());
      expect(update.surfaceId, 's1');
      final updatedDefinition = (update as SurfaceUpdated).definition;
      expect(updatedDefinition.widgets['root'], {
        'id': 'root',
        'widget': {
          'text': {'text': 'New'},
        },
      });
      expect(manager.surfaces['s1']!.value, updatedDefinition);
    });

    test('deleteSurface removes a surface and fires SurfaceRemoved', () async {
      final definition = {
        'root': 'root',
        'widgets': [
          {
            'id': 'root',
            'widget': {
              'text': {'text': 'Hello'},
            },
          },
        ],
      };
      manager.addOrUpdateSurface('s1', definition);

      final futureUpdate = manager.surfaceUpdates.first;
      manager.deleteSurface('s1');
      final update = await futureUpdate;

      expect(update, isA<SurfaceRemoved>());
      expect(update.surfaceId, 's1');
      expect(manager.surfaces.containsKey('s1'), isFalse);
    });

    test('surface() creates a new ValueNotifier if one does not exist', () {
      final notifier1 = manager.surface('s1');
      final notifier2 = manager.surface('s1');
      expect(notifier1, same(notifier2));
      expect(notifier1.value, isNull);
    });

    test('dispose() closes the updates stream', () async {
      var isClosed = false;
      manager.surfaceUpdates.listen(
        null,
        onDone: () {
          isClosed = true;
        },
      );

      manager.dispose();

      await Future<void>.delayed(Duration.zero);
      expect(isClosed, isTrue);
    });
  });
}<|MERGE_RESOLUTION|>--- conflicted
+++ resolved
@@ -2,14 +2,7 @@
 // Use of this source code is governed by a BSD-style license that can be
 // found in the LICENSE file.
 
-<<<<<<< HEAD
 import 'package:flutter_genui/flutter_genui.dart';
-=======
-import 'package:flutter_genui/src/core/core_catalog.dart';
-import 'package:flutter_genui/src/core/genui_configuration.dart';
-import 'package:flutter_genui/src/core/genui_manager.dart';
-
->>>>>>> 6df3b253
 import 'package:flutter_test/flutter_test.dart';
 
 void main() {
@@ -17,11 +10,8 @@
     late GenUiManager manager;
 
     setUp(() {
-<<<<<<< HEAD
-      manager = GenUiManager(catalog: CoreCatalogItems.asCatalog());
-=======
       manager = GenUiManager(
-        catalog: coreCatalog,
+        catalog: CoreCatalogItems.asCatalog(),
         configuration: const GenUiConfiguration(
           actions: ActionsConfig(
             allowCreate: true,
@@ -30,7 +20,6 @@
           ),
         ),
       );
->>>>>>> 6df3b253
     });
 
     tearDown(() {
