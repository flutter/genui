--- conflicted
+++ resolved
@@ -62,26 +62,15 @@
   /// * [dispatchEvent]: A callback to send UI events, like button presses or
   ///   value changes, back to the model.
   /// * [context]: The build context for the widget.
-<<<<<<< HEAD
   Widget buildWidget({
     required String id,
     required JsonMap widgetData,
     required Widget Function(String id) buildChild,
     required DispatchEventCallback dispatchEvent,
     required BuildContext context,
-    required JsonMap valueStore,
+    required DataContext dataContext,
   }) {
     final widgetType = widgetData.keys.firstOrNull;
-=======
-  Widget buildWidget(
-    JsonMap data, // The actual deserialized JSON data for this layout
-    Widget Function(String id) buildChild,
-    DispatchEventCallback dispatchEvent,
-    BuildContext context,
-    DataContext dataContext,
-  ) {
-    final widgetType = (data['widget'] as JsonMap).keys.firstOrNull;
->>>>>>> 6501c398
     final item = items.firstWhereOrNull((item) => item.name == widgetType);
     if (item == null) {
       genUiLogger.severe('Item $widgetType was not found in catalog');
