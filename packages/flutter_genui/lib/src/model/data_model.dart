--- conflicted
+++ resolved
@@ -187,57 +187,6 @@
     return _getValue(_data, absolutePath.segments) as T?;
   }
 
-<<<<<<< HEAD
-  JsonMap _parseDataModelContents(List<Object?> contents) {
-    final newData = <String, Object?>{};
-    for (final item in contents) {
-      if (item is Map<String, Object?> && item.containsKey('key')) {
-        final key = item['key'] as String;
-        Object? value;
-        var valueCount = 0;
-
-        const valueKeys = [
-          'valueString',
-          'valueNumber',
-          'valueBoolean',
-          'valueMap',
-        ];
-        for (final valueKey in valueKeys) {
-          if (item.containsKey(valueKey)) {
-            if (valueCount == 0) {
-              if (valueKey == 'valueMap') {
-                if (item[valueKey] is List) {
-                  value = _parseDataModelContents(
-                    (item[valueKey] as List).cast<Object?>(),
-                  );
-                } else {
-                  genUiLogger.warning(
-                    'valueMap for key "$key" is not a List: ${item[valueKey]}',
-                  );
-                }
-              } else {
-                value = item[valueKey];
-              }
-            }
-            valueCount++;
-          }
-        }
-
-        if (valueCount == 0) {
-          genUiLogger.warning(
-            'No value field found for key "$key" in contents: $item',
-          );
-        } else if (valueCount > 1) {
-          genUiLogger.warning(
-            'Multiple value fields found for key "$key" in contents: $item. '
-            'Using the first one found.',
-          );
-        }
-        newData[key] = value;
-      } else {
-        genUiLogger.warning('Invalid item in dataModelUpdate contents: $item');
-      }
-=======
   /// Parses a list of content objects into a [JsonMap].
   ///
   /// Each item in [contents] is expected to be a `Map<String, Object?>`
@@ -293,14 +242,10 @@
         );
       }
       newData[key] = value;
->>>>>>> f648e6a0
     }
     return newData;
   }
 
-<<<<<<< HEAD
-  dynamic _getValue(dynamic current, List<String> segments) {
-=======
   /// Retrieves a static, one-time value from the data model at the
   /// specified path segments without creating a subscription.
   ///
@@ -309,7 +254,6 @@
   /// The [segments] parameter is the list of remaining path segments to
   /// traverse.
   Object? _getValue(Object? current, List<String> segments) {
->>>>>>> f648e6a0
     if (segments.isEmpty) {
       return current;
     }
@@ -350,24 +294,6 @@
       }
 
       // If we are here, remaining is not empty.
-<<<<<<< HEAD
-      final nextSegment = remaining.first;
-      final isNextSegmentListIndex = nextSegment.startsWith(RegExp(r'^\d+$'));
-
-      var nextNode = current[segment];
-
-      if (isNextSegmentListIndex) {
-        if (nextNode is! List) {
-          nextNode = <dynamic>[];
-          current[segment] = nextNode;
-        }
-      } else {
-        // Next segment is a map key
-        if (nextNode is! Map) {
-          nextNode = <String, dynamic>{};
-          current[segment] = nextNode;
-        }
-=======
       var nextNode = current[segment];
       if (nextNode == null) {
         // Create the node if it doesn't exist, so the recursive call can
@@ -376,7 +302,6 @@
         final isNextSegmentListIndex = nextSegment.startsWith(RegExp(r'^\d+$'));
         nextNode = isNextSegmentListIndex ? <dynamic>[] : <String, dynamic>{};
         current[segment] = nextNode;
->>>>>>> f648e6a0
       }
       _updateValue(nextNode, remaining, value);
     } else if (current is List) {
