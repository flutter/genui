// Copyright 2025 The Flutter Authors.
// Use of this source code is governed by a BSD-style license that can be
// found in the LICENSE file.

import 'dart:convert';

import 'package:flutter/foundation.dart';

import '../primitives/logging.dart';
import '../primitives/simple_items.dart';

@immutable
class DataPath {
  factory DataPath(String path) {
    final segments = path.split('/').where((s) => s.isNotEmpty).toList();
    return DataPath._(segments, path.startsWith(_separator));
  }

  const DataPath._(this.segments, this.isAbsolute);

  final List<String> segments;
  final bool isAbsolute;

  static final String _separator = '/';
  static const DataPath root = DataPath._([], true);

  String get basename => segments.last;

  DataPath get dirname =>
      DataPath._(segments.sublist(0, segments.length - 1), isAbsolute);

  DataPath join(DataPath other) {
    if (other.isAbsolute) {
      return other;
    }
    return DataPath._([...segments, ...other.segments], isAbsolute);
  }

  bool startsWith(DataPath other) {
    if (other.segments.length > segments.length) {
      return false;
    }
    for (var i = 0; i < other.segments.length; i++) {
      if (segments[i] != other.segments[i]) {
        return false;
      }
    }
    return true;
  }

  @override
  String toString() {
    final path = segments.join(_separator);
    return isAbsolute ? '$_separator$path' : path;
  }

  @override
  bool operator ==(Object other) =>
      identical(this, other) ||
      other is DataPath &&
          runtimeType == other.runtimeType &&
          isAbsolute == other.isAbsolute &&
          listEquals(segments, other.segments);

  @override
  int get hashCode => Object.hash(isAbsolute, Object.hashAll(segments));
}

/// A contextual view of the main DataModel, used by widgets to resolve
/// relative and absolute paths.
class DataContext {
  DataContext(this._dataModel, String path) : path = DataPath(path);

  DataContext._(this._dataModel, this.path);

  final DataModel _dataModel;
  final DataPath path;

  /// Subscribes to a path, resolving it against the current context.
  ValueNotifier<T?> subscribe<T>(DataPath relativeOrAbsolutePath) {
    final absolutePath = resolvePath(relativeOrAbsolutePath);
    return _dataModel.subscribe<T>(absolutePath);
  }

  /// Gets a static value, resolving the path against the current context.
  T? getValue<T>(DataPath relativeOrAbsolutePath) {
    final absolutePath = resolvePath(relativeOrAbsolutePath);
    return _dataModel.getValue<T>(absolutePath);
  }

  /// Updates the data model, resolving the path against the current context.
  void update(DataPath relativeOrAbsolutePath, Object? contents) {
    final absolutePath = resolvePath(relativeOrAbsolutePath);
    _dataModel.update(absolutePath, contents);
  }

  /// Creates a new, nested DataContext for a child widget.
  /// Used by list/template widgets for their children.
  DataContext nested(DataPath relativePath) {
    final newPath = resolvePath(relativePath);
    return DataContext._(_dataModel, newPath);
  }

  DataPath resolvePath(DataPath pathToResolve) {
    if (pathToResolve.isAbsolute) {
      return pathToResolve;
    }
    return path.join(pathToResolve);
  }
}

/// Manages the application's Object? data model and provides
/// a subscription-based mechanism for reactive UI updates.
class DataModel {
  JsonMap _data = {};
  final Map<DataPath, ValueNotifier<Object?>> _subscriptions = {};
  final Map<DataPath, ValueNotifier<Object?>> _valueSubscriptions = {};

  /// The full contents of the data model.
  JsonMap get data => _data;

  /// Updates the data model at a specific absolute path and notifies all
  /// relevant subscribers.
  void update(DataPath? absolutePath, Object? contents) {
    genUiLogger.info(
      'DataModel.update: path=$absolutePath, contents='
      '${const JsonEncoder.withIndent('  ').convert(contents)}',
    );
    if (absolutePath == null || absolutePath.segments.isEmpty) {
      if (contents is List) {
        _data = _parseDataModelContents(contents);
      } else if (contents is Map) {
        // Permissive: Allow a map to be sent for the root, even though the
        // schema expects a list.
        genUiLogger.info(
          'DataModel.update: contents for root path is a Map, not a '
          'List: $contents',
        );
        _data = Map<String, Object?>.from(contents);
      } else {
        genUiLogger.warning(
          'DataModel.update: contents for root path is not a List or '
          'Map: $contents',
        );
        _data = <String, Object?>{}; // Fallback
      }
      _notifySubscribers(DataPath.root);
      return;
    }

    _updateValue(_data, absolutePath.segments, contents);
    _notifySubscribers(absolutePath);
  }

  /// Subscribes to a specific absolute path in the data model.
  ValueNotifier<T?> subscribe<T>(DataPath absolutePath) {
    genUiLogger.info('DataModel.subscribe: path=$absolutePath');
    final initialValue = getValue<T>(absolutePath);
    if (_subscriptions.containsKey(absolutePath)) {
      final notifier = _subscriptions[absolutePath]! as ValueNotifier<T?>;
      notifier.value = initialValue;
      return notifier;
    }
    final notifier = ValueNotifier<T?>(initialValue);
    _subscriptions[absolutePath] = notifier;
    return notifier;
  }

  /// Subscribes to a specific absolute path in the data model, only notifying
  /// when the value at that exact path changes.
  ValueNotifier<T?> subscribeToValue<T>(DataPath absolutePath) {
    genUiLogger.info('DataModel.subscribeToValue: path=$absolutePath');
    final initialValue = getValue<T>(absolutePath);
    if (_valueSubscriptions.containsKey(absolutePath)) {
      final notifier = _valueSubscriptions[absolutePath]! as ValueNotifier<T?>;
      notifier.value = initialValue;
      return notifier;
    }
    final notifier = ValueNotifier<T?>(initialValue);
    _valueSubscriptions[absolutePath] = notifier;
    return notifier;
  }

  /// Retrieves a static, one-time value from the data model at the
  /// specified absolute path without creating a subscription.
  T? getValue<T>(DataPath absolutePath) {
    return _getValue(_data, absolutePath.segments) as T?;
  }

<<<<<<< HEAD
  /// Parses a list of content objects into a [JsonMap].
  ///
  /// Each item in [contents] is expected to be a `Map<String, Object?>`
  /// with a 'key' and a single 'valueString', 'valueNumber', 'valueBoolean',
  /// or 'valueMap' entry.
  JsonMap _parseDataModelContents(List<Object?> contents) {
    final newData = <String, Object?>{};
    for (final item in contents) {
      if (item is! Map<String, Object?> || !item.containsKey('key')) {
        genUiLogger.warning('Invalid item in dataModelUpdate contents: $item');
        continue;
      }

      final key = item['key'] as String;
      Object? value;
      var valueCount = 0;

      const valueKeys = [
        'valueString',
        'valueNumber',
        'valueBoolean',
        'valueMap',
      ];
      for (final valueKey in valueKeys) {
        if (item.containsKey(valueKey)) {
          if (valueCount == 0) {
            if (valueKey == 'valueMap') {
              if (item[valueKey] is List) {
                value = _parseDataModelContents(
                  (item[valueKey] as List).cast<Object?>(),
                );
              } else {
                genUiLogger.warning(
                  'valueMap for key "$key" is not a List: ${item[valueKey]}',
                );
              }
            } else {
              value = item[valueKey];
            }
          }
          valueCount++;
        }
      }

      if (valueCount == 0) {
        genUiLogger.warning(
          'No value field found for key "$key" in contents: $item',
        );
      } else if (valueCount > 1) {
        genUiLogger.warning(
          'Multiple value fields found for key "$key" in contents: $item. '
          'Using the first one found.',
        );
      }
      newData[key] = value;
    }
    return newData;
  }

  /// Retrieves a static, one-time value from the data model at the
  /// specified path segments without creating a subscription.
  ///
  /// The [current] parameter is the current node in the data model being
  /// traversed.
  /// The [segments] parameter is the list of remaining path segments to
  /// traverse.
  dynamic _getValue(dynamic current, List<String> segments) {
=======
  Object? _getValue(Object? current, List<String> segments) {
>>>>>>> 4dac0ebe
    if (segments.isEmpty) {
      return current;
    }

    final segment = segments.first;
    final remaining = segments.sublist(1);

    if (current is Map) {
      return _getValue(current[segment], remaining);
    } else if (current is List) {
      final index = int.tryParse(segment);
      if (index != null && index >= 0 && index < current.length) {
        return _getValue(current[index], remaining);
      }
    }
    return null;
  }

<<<<<<< HEAD
  /// Updates the given path with a new value without creating a subscription.
  ///
  /// The [current] parameter is the current node in the data model being
  /// traversed.
  /// The [segments] parameter is the list of remaining path segments to
  /// traverse.
  /// The [value] parameter is the new value to set at the specified path.
  void _updateValue(dynamic current, List<String> segments, dynamic value) {
=======
  void _updateValue(Object? current, List<String> segments, Object? value) {
>>>>>>> 4dac0ebe
    if (segments.isEmpty) {
      return;
    }

    final segment = segments.first;
    final remaining = segments.sublist(1);

    if (current is Map) {
      if (remaining.isEmpty) {
        current[segment] = value;
        return;
      }

      // If we are here, remaining is not empty.
      var nextNode = current[segment];
      if (nextNode == null) {
        // Create the node if it doesn't exist, so the recursive call can
        // populate it.
        final nextSegment = remaining.first;
        final isNextSegmentListIndex = nextSegment.startsWith(RegExp(r'^\d+$'));
        nextNode = isNextSegmentListIndex ? <dynamic>[] : <String, dynamic>{};
        current[segment] = nextNode;
      }
      _updateValue(nextNode, remaining, value);
    } else if (current is List) {
      final index = int.tryParse(segment);
      if (index != null && index >= 0) {
        if (remaining.isEmpty) {
          if (index < current.length) {
            current[index] = value;
          } else if (index == current.length) {
            current.add(value);
          } else {
            throw ArgumentError(
              'Index out of bounds for list update: index ($index) is greater '
              'than list length (${current.length}).',
            );
          }
        } else {
          if (index < current.length) {
            _updateValue(current[index], remaining, value);
          } else if (index == current.length) {
            // If the index is the length, we're adding a new item which
            // should be a map or list based on the next segment.
            if (remaining.first.startsWith(RegExp(r'^\d+$'))) {
              current.add(<dynamic>[]);
            } else {
              current.add(<String, dynamic>{});
            }
            _updateValue(current[index], remaining, value);
          } else {
            throw ArgumentError(
              'Index out of bounds for nested update: index ($index) is '
              'greater than list length (${current.length}).',
            );
          }
        }
<<<<<<< HEAD
      } else {
        genUiLogger.warning('Invalid list index segment: $segment');
=======
      }
    } else {
      if (current is Map) {
        if (remaining.isEmpty) {
          current[segment] = value;
        } else {
          if (!current.containsKey(segment)) {
            if (remaining.first.startsWith('[')) {
              current[segment] = <Object?>[];
            } else {
              current[segment] = <String, Object?>{};
            }
          }
          _updateValue(current[segment], remaining, value);
        }
>>>>>>> 4dac0ebe
      }
    }
  }

  void _notifySubscribers(DataPath path) {
    genUiLogger.info(
      'DataModel._notifySubscribers: notifying '
      '${_subscriptions.length} subscribers for path=$path',
    );
    for (final p in _subscriptions.keys) {
      if (p.startsWith(path) || path.startsWith(p)) {
        genUiLogger.info('  - Notifying subscriber for path=$p');
        final subscriber = _subscriptions[p];
        if (subscriber != null) {
          subscriber.value = getValue<Object?>(p);
        }
      }
    }
    if (_valueSubscriptions.containsKey(path)) {
      genUiLogger.info('  - Notifying value subscriber for path=$path');
      final subscriber = _valueSubscriptions[path];
      if (subscriber != null) {
        subscriber.value = getValue<Object?>(path);
      }
    }
  }
}<|MERGE_RESOLUTION|>--- conflicted
+++ resolved
@@ -187,7 +187,6 @@
     return _getValue(_data, absolutePath.segments) as T?;
   }
 
-<<<<<<< HEAD
   /// Parses a list of content objects into a [JsonMap].
   ///
   /// Each item in [contents] is expected to be a `Map<String, Object?>`
@@ -254,10 +253,7 @@
   /// traversed.
   /// The [segments] parameter is the list of remaining path segments to
   /// traverse.
-  dynamic _getValue(dynamic current, List<String> segments) {
-=======
   Object? _getValue(Object? current, List<String> segments) {
->>>>>>> 4dac0ebe
     if (segments.isEmpty) {
       return current;
     }
@@ -276,7 +272,6 @@
     return null;
   }
 
-<<<<<<< HEAD
   /// Updates the given path with a new value without creating a subscription.
   ///
   /// The [current] parameter is the current node in the data model being
@@ -284,10 +279,7 @@
   /// The [segments] parameter is the list of remaining path segments to
   /// traverse.
   /// The [value] parameter is the new value to set at the specified path.
-  void _updateValue(dynamic current, List<String> segments, dynamic value) {
-=======
   void _updateValue(Object? current, List<String> segments, Object? value) {
->>>>>>> 4dac0ebe
     if (segments.isEmpty) {
       return;
     }
@@ -345,26 +337,8 @@
             );
           }
         }
-<<<<<<< HEAD
       } else {
         genUiLogger.warning('Invalid list index segment: $segment');
-=======
-      }
-    } else {
-      if (current is Map) {
-        if (remaining.isEmpty) {
-          current[segment] = value;
-        } else {
-          if (!current.containsKey(segment)) {
-            if (remaining.first.startsWith('[')) {
-              current[segment] = <Object?>[];
-            } else {
-              current[segment] = <String, Object?>{};
-            }
-          }
-          _updateValue(current[segment], remaining, value);
-        }
->>>>>>> 4dac0ebe
       }
     }
   }
