--- conflicted
+++ resolved
@@ -9,13 +9,10 @@
 import '../../primitives/logging.dart';
 import '../../primitives/simple_items.dart';
 
-<<<<<<< HEAD
-=======
 /// Builder function for creating a widget from a template and a list of data.
 ///
 /// This is used by [ComponentChildrenBuilder] when children are defined by a
 /// `template` which includes a `dataBinding` to a list in the [DataContext].
->>>>>>> f648e6a0
 typedef TemplateListWidgetBuilder =
     Widget Function(
       BuildContext context,
@@ -24,7 +21,11 @@
       String dataBinding,
     );
 
-<<<<<<< HEAD
+/// Builder function for creating a parent widget given a list of pre-built
+/// [childIds].
+///
+/// This is used by [ComponentChildrenBuilder] when children are defined as an
+/// explicit list of component IDs.
 typedef ExplicitListWidgetBuilder =
     Widget Function(
       List<String> childIds,
@@ -32,14 +33,6 @@
       GetComponentCallback getComponent,
       DataContext dataContext,
     );
-=======
-/// Builder function for creating a parent widget given a list of pre-built
-/// [children].
-///
-/// This is used by [ComponentChildrenBuilder] when children are defined as an
-/// explicit list of component IDs.
-typedef ExplicitListWidgetBuilder = Widget Function(List<Widget> children);
->>>>>>> f648e6a0
 
 /// A helper widget to build widgets from component data that contains a list
 /// of children.
