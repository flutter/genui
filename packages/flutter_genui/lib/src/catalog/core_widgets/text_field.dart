// Copyright 2025 The Flutter Authors.
// Use of this source code is governed by a BSD-style license that can be
// found in the LICENSE file.

<<<<<<< HEAD
import 'package:dart_schema_builder/dart_schema_builder.dart';
=======
// ignore_for_file: avoid_dynamic_calls

>>>>>>> 5b0953cf
import 'package:flutter/material.dart';
import 'package:json_schema_builder/json_schema_builder.dart';

import '../../core/widget_utilities.dart';
import '../../model/catalog_item.dart';
import '../../model/gulf_schemas.dart';
import '../../model/ui_models.dart';
import '../../primitives/simple_items.dart';

final _schema = S.object(
  properties: {
    'value': GulfSchemas.stringReference,
    'hintText': S.string(description: 'Hint text for the text field.'),
    'obscureText': S.boolean(
      description: 'Whether the text should be obscured.',
    ),
  },
);

extension type _TextFieldData.fromMap(JsonMap _json) {
  factory _TextFieldData({
    required JsonMap value,
    String? hintText,
    bool? obscureText,
  }) => _TextFieldData.fromMap({
    'value': value,
    'hintText': hintText,
    'obscureText': obscureText,
  });

  JsonMap get value => _json['value'] as JsonMap;
  String? get hintText => _json['hintText'] as String?;
  bool get obscureText => (_json['obscureText'] as bool?) ?? false;
}

class _TextField extends StatefulWidget {
  const _TextField({
    required this.initialValue,
    this.hintText,
    this.obscureText = false,
    required this.onChanged,
    required this.onSubmitted,
  });

  final String initialValue;
  final String? hintText;
  final bool obscureText;
  final void Function(String) onChanged;
  final void Function(String) onSubmitted;

  @override
  State<_TextField> createState() => _TextFieldState();
}

class _TextFieldState extends State<_TextField> {
  late final TextEditingController _controller;

  @override
  void initState() {
    super.initState();
    _controller = TextEditingController(text: widget.initialValue);
  }

  @override
  void didUpdateWidget(_TextField oldWidget) {
    super.didUpdateWidget(oldWidget);
    if (widget.initialValue != _controller.text) {
      _controller.text = widget.initialValue;
    }
  }

  @override
  void dispose() {
    _controller.dispose();
    super.dispose();
  }

  @override
  Widget build(BuildContext context) {
    return TextField(
      controller: _controller,
      decoration: InputDecoration(hintText: widget.hintText),
      obscureText: widget.obscureText,
      onChanged: widget.onChanged,
      onSubmitted: widget.onSubmitted,
    );
  }
}

final textField = CatalogItem(
  name: 'TextField',
  dataSchema: _schema,
  widgetBuilder:
      ({
        required data,
        required id,
        required buildChild,
        required dispatchEvent,
        required context,
        required dataContext,
      }) {
        final textFieldData = _TextFieldData.fromMap(data as JsonMap);
        final valueRef = textFieldData.value;
        final path = valueRef['path'] as String?;
        final notifier = dataContext.subscribeToString(valueRef);

        return ValueListenableBuilder<String?>(
          valueListenable: notifier,
          builder: (context, currentValue, child) {
            return _TextField(
              initialValue: currentValue ?? '',
              hintText: textFieldData.hintText,
              obscureText: textFieldData.obscureText,
              onChanged: (newValue) {
                if (path != null) {
                  dataContext.update(path, newValue);
                }
              },
              onSubmitted: (newValue) {
                dispatchEvent(
                  UiActionEvent(
                    widgetId: id,
                    eventType: 'onSubmitted',
                    value: newValue,
                  ),
                );
              },
            );
          },
        );
      },
);<|MERGE_RESOLUTION|>--- conflicted
+++ resolved
@@ -2,12 +2,6 @@
 // Use of this source code is governed by a BSD-style license that can be
 // found in the LICENSE file.
 
-<<<<<<< HEAD
-import 'package:dart_schema_builder/dart_schema_builder.dart';
-=======
-// ignore_for_file: avoid_dynamic_calls
-
->>>>>>> 5b0953cf
 import 'package:flutter/material.dart';
 import 'package:json_schema_builder/json_schema_builder.dart';
 
