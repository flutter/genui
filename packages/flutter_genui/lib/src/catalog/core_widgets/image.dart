--- conflicted
+++ resolved
@@ -70,14 +70,9 @@
           "component": {
             "Image": {
               "url": {
-<<<<<<< HEAD
-                "literalString": "https://www.google.com/images/branding/googlelogo/2x/googlelogo_color_272x92dp.png"
+                "literalString": "https://storage.googleapis.com/cms-storage-bucket/lockup_flutter_horizontal.c823e53b3a1a7b0d36a9.png"
               },
               "hint": "mediumFeature"
-=======
-                "literalString": "https://storage.googleapis.com/cms-storage-bucket/lockup_flutter_horizontal.c823e53b3a1a7b0d36a9.png"
-              }
->>>>>>> f51faf9f
             }
           }
         }
