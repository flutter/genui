--- conflicted
+++ resolved
@@ -124,18 +124,21 @@
   @override
   void handleUiEvent(UiEvent event) {
     if (event is! UiActionEvent) throw ArgumentError('Unexpected event type');
-<<<<<<< HEAD
+    final surfaceDataModel = dataModels[event.surfaceId];
+    final currentState = surfaceDataModel?.data ?? const {};
 
     final value = event.value;
     final String actionName;
     final Map<String, Object?> resolvedContext;
 
-    if (value is JsonMap && value.containsKey('action')) {
+    if (surfaceDataModel != null &&
+        value is JsonMap &&
+        value.containsKey('action')) {
       actionName = value['action'] as String;
-      resolvedContext = _resolveActionContext(value, dataModel);
+      resolvedContext = _resolveActionContext(value, surfaceDataModel);
     } else {
       actionName = event.eventType;
-      resolvedContext = dataModel.data;
+      resolvedContext = currentState;
     }
 
     final eventMap = {
@@ -175,13 +178,6 @@
       }
     }
     return resolvedContext;
-=======
-    final currentState = dataModels[event.surfaceId]?.data ?? const {};
-    final eventString =
-        'Action: ${jsonEncode(event.value)}\n'
-        'Current state: ${jsonEncode(currentState)}';
-    _onSubmit.add(UserMessage([TextPart(eventString)]));
->>>>>>> da9517e5
   }
 
   @override
