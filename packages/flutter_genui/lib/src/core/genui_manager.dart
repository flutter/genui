// Copyright 2025 The Flutter Authors. All rights reserved.
// Use of this source code is governed by a BSD-style license that can be
// found in the LICENSE file.

import 'dart:async';

import 'package:flutter/foundation.dart';

import '../ai_client/ai_client.dart';
import '../model/catalog.dart';
import '../model/catalog_item.dart';
import '../model/chat_message.dart';
import '../model/tools.dart';
import '../model/ui_models.dart';
import '../primitives/logging.dart';
import '../primitives/simple_items.dart';
import 'core_catalog.dart';
import 'genui_configuration.dart';
import 'ui_tools.dart';

/// A sealed class representing an update to the UI managed by [GenUiManager].
///
/// This class has three subclasses: [SurfaceAdded], [SurfaceUpdated], and
/// [SurfaceRemoved].
sealed class GenUiUpdate {
  /// Creates a [GenUiUpdate] for the given [surfaceId].
  const GenUiUpdate(this.surfaceId);

  /// The ID of the surface that was updated.
  final String surfaceId;
}

/// Fired when a new surface is created.
class SurfaceAdded extends GenUiUpdate {
  /// Creates a [SurfaceAdded] event for the given [surfaceId] and
  /// [definition].
  const SurfaceAdded(super.surfaceId, this.definition);

  /// The definition of the new surface.
  final UiDefinition definition;
}

/// Fired when an existing surface is modified.
class SurfaceUpdated extends GenUiUpdate {
  /// Creates a [SurfaceUpdated] event for the given [surfaceId] and
  /// [definition].
  const SurfaceUpdated(super.surfaceId, this.definition);

  /// The new definition of the surface.
  final UiDefinition definition;
}

/// Fired when a surface is deleted.
class SurfaceRemoved extends GenUiUpdate {
  /// Creates a [SurfaceRemoved] event for the given [surfaceId].
  const SurfaceRemoved(super.surfaceId);
}

/// An interface for a class that hosts UI surfaces.
///
/// This is used by `GenUiSurface` to get the UI definition for a surface,
/// listen for updates, and notify the host of user interactions.
abstract interface class GenUiHost {
  /// A stream of updates for the surfaces managed by this host.
  Stream<GenUiUpdate> get surfaceUpdates;

  /// Returns a [ValueNotifier] for the surface with the given [surfaceId].
  ValueNotifier<UiDefinition?> surface(String surfaceId);

  /// The catalog of UI components available to the AI.
  Catalog get catalog;

  /// The value store for submitting the widget state.
  WidgetValueStore get valueStore;

  /// A callback to handle a submit action from a surface.
  void onSubmitted(String surfaceId);
}

/// Manages the state of all dynamic UI surfaces.
///
/// This class is the core state manager for the dynamic UI. It maintains a map
/// of all active UI "surfaces", where each surface is represented by a
/// `UiDefinition`. It provides the tools (`addOrUpdateSurface`,
/// `deleteSurface`) that the AI uses to manipulate the UI. It exposes a stream
/// of `GenUiUpdate` events so that the application can react to changes.
class GenUiManager implements GenUiHost {
  /// Creates a new [GenUiManager].
  ///
<<<<<<< HEAD
  /// The [catalog] defines the set of widgets available to the AI.
  /// [CoreCatalogItems.asCatalog] can be called to construct a catalog of
  /// widgets that can power simple UIs.
  GenUiManager({required this.catalog});
=======
  /// An optional [catalog] can be provided to define the set of widgets
  /// available to the AI. If not provided, the `coreCatalog` is used.
  GenUiManager({
    Catalog? catalog,
    this.configuration = const GenUiConfiguration(),
  }) : catalog = catalog ?? coreCatalog;

  final GenUiConfiguration configuration;
>>>>>>> 6df3b253

  final _surfaces = <String, ValueNotifier<UiDefinition?>>{};
  final _surfaceUpdates = StreamController<GenUiUpdate>.broadcast();
  final _userInput = StreamController<UserMessage>.broadcast();

  @override
  final valueStore = WidgetValueStore();

  /// A map of all the surfaces managed by this manager, keyed by surface ID.
  Map<String, ValueNotifier<UiDefinition?>> get surfaces => _surfaces;

  @override
  Stream<GenUiUpdate> get surfaceUpdates => _surfaceUpdates.stream;

  /// A stream of user input messages generated from UI interactions.
  Stream<UserMessage> get userInput => _userInput.stream;

  @override
  void onSubmitted(String surfaceId) {
    final value = valueStore.forSurface(surfaceId);
    _userInput.add(UserMessage([TextPart(value.toString())]));
  }

  @override
  final Catalog catalog;

  /// Returns a list of [AiTool]s that can be used to manipulate the UI.
  ///
  /// These tools should be provided to the [AiClient] to allow the AI to
  /// generate and modify the UI.
  List<AiTool> getTools() {
    return [
      if (configuration.actions.allowCreate ||
          configuration.actions.allowUpdate)
        AddOrUpdateSurfaceTool(
          onAddOrUpdate: addOrUpdateSurface,
          catalog: catalog,
          configuration: configuration,
        ),
      if (configuration.actions.allowDelete)
        DeleteSurfaceTool(onDelete: deleteSurface),
    ];
  }

  @override
  ValueNotifier<UiDefinition?> surface(String surfaceId) {
    return _surfaces.putIfAbsent(surfaceId, () => ValueNotifier(null));
  }

  /// Disposes of the resources used by this manager.
  void dispose() {
    _surfaceUpdates.close();
    _userInput.close();
    for (final notifier in _surfaces.values) {
      notifier.dispose();
    }
  }

  /// Adds or updates a surface with the given [surfaceId] and [definition].
  ///
  /// If a surface with the given ID does not exist, a new one is created.
  /// Otherwise, the existing surface is updated.
  void addOrUpdateSurface(String surfaceId, JsonMap definition) {
    final uiDefinition = UiDefinition.fromMap({
      'surfaceId': surfaceId,
      ...definition,
    });
    final notifier = surface(surfaceId); // Gets or creates the notifier.
    final isNew = notifier.value == null;
    notifier.value = uiDefinition;
    if (isNew) {
      genUiLogger.info('Adding surface $surfaceId');
      _surfaceUpdates.add(SurfaceAdded(surfaceId, uiDefinition));
    } else {
      genUiLogger.info('Updating surface $surfaceId');
      _surfaceUpdates.add(SurfaceUpdated(surfaceId, uiDefinition));
    }
  }

  /// Deletes the surface with the given [surfaceId].
  void deleteSurface(String surfaceId) {
    if (_surfaces.containsKey(surfaceId)) {
      genUiLogger.info('Deleting surface $surfaceId');
      final notifier = _surfaces.remove(surfaceId);
      notifier?.dispose();
      _surfaceUpdates.add(SurfaceRemoved(surfaceId));
    }
  }
}<|MERGE_RESOLUTION|>--- conflicted
+++ resolved
@@ -87,21 +87,15 @@
 class GenUiManager implements GenUiHost {
   /// Creates a new [GenUiManager].
   ///
-<<<<<<< HEAD
   /// The [catalog] defines the set of widgets available to the AI.
   /// [CoreCatalogItems.asCatalog] can be called to construct a catalog of
   /// widgets that can power simple UIs.
-  GenUiManager({required this.catalog});
-=======
-  /// An optional [catalog] can be provided to define the set of widgets
-  /// available to the AI. If not provided, the `coreCatalog` is used.
   GenUiManager({
-    Catalog? catalog,
+    required this.catalog,
     this.configuration = const GenUiConfiguration(),
-  }) : catalog = catalog ?? coreCatalog;
+  });
 
   final GenUiConfiguration configuration;
->>>>>>> 6df3b253
 
   final _surfaces = <String, ValueNotifier<UiDefinition?>>{};
   final _surfaceUpdates = StreamController<GenUiUpdate>.broadcast();
