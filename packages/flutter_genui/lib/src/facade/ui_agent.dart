--- conflicted
+++ resolved
@@ -8,12 +8,8 @@
 import 'package:flutter/foundation.dart';
 
 import '../ai_client/ai_client.dart';
-<<<<<<< HEAD
-import '../ai_client/gemini_ai_client.dart';
+import '../ai_client/firebase_ai_client.dart';
 import '../core/genui_configuration.dart';
-=======
-import '../ai_client/firebase_ai_client.dart';
->>>>>>> b5536b25
 import '../core/genui_manager.dart';
 import '../model/catalog.dart';
 import '../model/chat_message.dart';
@@ -58,7 +54,6 @@
     this.onSurfaceDeleted,
     this.onTextResponse,
     this.onWarning,
-<<<<<<< HEAD
     GenUiConfiguration configuration = const GenUiConfiguration(),
     AiClient? aiClient,
   }) : _genUiManager = GenUiManager(
@@ -67,23 +62,10 @@
        ) {
     _aiClient =
         aiClient ??
-        GeminiAiClient(
+        FirebaseAiClient(
           systemInstruction: '$instruction\n\n$_genuiSystemPromptFragment',
           tools: _genUiManager.getTools(),
         );
-=======
-  }) : _genUiManager = GenUiManager(catalog: catalog) {
-    final technicalPrompt = _technicalPrompt(
-      okToUpdate: okToUpdateSurfaces,
-      okToDelete: onSurfaceDeleted != null,
-      okToAdd: onSurfaceAdded != null,
-    );
-
-    _aiClient = FirebaseAiClient(
-      systemInstruction: '$instruction\n\n$technicalPrompt',
-      tools: _genUiManager.getTools(),
-    );
->>>>>>> b5536b25
     _aiClient.activeRequests.addListener(_onActivityUpdates);
     _aiMessageSubscription = _genUiManager.surfaceUpdates.listen(_onAiMessage);
     _userMessageSubscription = _genUiManager.userInput.listen(_onUserMessage);
