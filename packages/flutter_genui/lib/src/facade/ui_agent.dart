--- conflicted
+++ resolved
@@ -39,19 +39,8 @@
       tools: _genUiManager.getTools(),
     );
     _aiClient.activeRequests.addListener(_onActivityUpdates);
-
-<<<<<<< HEAD
-    _surfaceSubscription = _genUiManager.updates.listen((update) {
-      if (update is SurfaceAdded) {
-        onSurfaceAdded?.call(update);
-      } else if (update is SurfaceRemoved) {
-        onSurfaceRemoved?.call(update);
-      }
-    });
-=======
     _aiMessageSubscription = _genUiManager.surfaceUpdates.listen(_onAiMessage);
     _userMessageSubscription = _genUiManager.userInput.listen(_onUserMessage);
->>>>>>> 965aa2a0
   }
 
   final bool okToUpdateSurfaces;
@@ -61,9 +50,6 @@
   late final AiClient _aiClient;
 
   final List<ChatMessage> _conversation = [];
-<<<<<<< HEAD
-  late final StreamSubscription<GenUiUpdate> _surfaceSubscription;
-=======
 
   late final StreamSubscription<GenUiUpdate> _aiMessageSubscription;
 
@@ -127,7 +113,6 @@
       _addMessage(message);
     }
   }
->>>>>>> 965aa2a0
 
   void _addMessage(ChatMessage message) {
     _conversation.add(message);
