// Copyright 2025 The Flutter Authors. All rights reserved.
// Use of this source code is governed by a BSD-style license that can be
// found in the LICENSE file.

import 'dart:async';

import 'package:dart_schema_builder/dart_schema_builder.dart';
import 'package:flutter/foundation.dart';

import '../ai_client/ai_client.dart';
import '../ai_client/firebase_ai_client.dart';
import '../core/genui_configuration.dart';
import '../core/genui_manager.dart';
import '../model/catalog.dart';
import '../model/chat_message.dart';
import '../model/ui_models.dart';

const _maxConversationLength = 1000;

const _genuiSystemPromptFragment = '''

# Outputing UI information

Use the provided tools to respond to the user using rich UI elements.

Important considerations:
- When you are asking for information from the user, you should always include
  at least one submit button of some kind or another submitting element so that
  the user can indicate that they are done providing information.
- After you have modified the UI, be sure to use the provideFinalOutput to give
  control back to the user so they can respond.
''';

/// A high-level facade for the GenUI package.
///
/// This class simplifies the process of creating a generative UI by managing
/// the conversation loop and the interaction with the AI. It encapsulates a
/// [GenUiManager] and an [AiClient], providing a single entry point for
/// sending user requests and receiving UI updates.
class UiAgent {
  /// Creates a new [UiAgent].
  ///
  /// The [instruction] is a system prompt that guides the AI's behavior.
  ///
  /// The [catalog] defines the set of widgets available to the AI. If not
  /// provided, a default catalog of core widgets is used.
  ///
  /// Callbacks like [onSurfaceAdded] and [onSurfaceDeleted] can be provided to
  /// react to UI changes initiated by the AI.
  UiAgent(
    String instruction, {
    Catalog? catalog,
    this.onSurfaceAdded,
    this.onSurfaceDeleted,
    this.onTextResponse,
    this.onWarning,
<<<<<<< HEAD
  }) : _genUiManager = GenUiManager(catalog: catalog) {
    final technicalPrompt = _technicalPrompt(
      okToUpdate: okToUpdateSurfaces,
      okToDelete: onSurfaceDeleted != null,
      okToAdd: onSurfaceAdded != null,
    );

    _aiClient = GeminiAiClient(
      systemInstruction: '$instruction\n\n$technicalPrompt',
      tools: _genUiManager.getTools(),
    );
    _aiClient.activeRequests.addListener(_handleActivityUpdates);
    _aiMessageSubscription = _genUiManager.surfaceUpdates.listen(
      _handleAiMessage,
    );
    _userMessageSubscription = _genUiManager.onSubmit.listen(
      _handleUserMessage,
    );
=======
    GenUiConfiguration configuration = const GenUiConfiguration(),
    AiClient? aiClient,
  }) : _genUiManager = GenUiManager(
         catalog: catalog,
         configuration: configuration,
       ) {
    _aiClient =
        aiClient ??
        FirebaseAiClient(
          systemInstruction: '$instruction\n\n$_genuiSystemPromptFragment',
          tools: _genUiManager.getTools(),
        );
    _aiClient.activeRequests.addListener(_onActivityUpdates);
    _aiMessageSubscription = _genUiManager.surfaceUpdates.listen(_onAiMessage);
    _userMessageSubscription = _genUiManager.userInput.listen(_onUserMessage);
>>>>>>> 6df3b253
  }

  final GenUiManager _genUiManager;

  late final AiClient _aiClient;

  final List<ChatMessage> _conversation = [];

  late final StreamSubscription<GenUiUpdate> _aiMessageSubscription;

  late final StreamSubscription<UserMessage> _userMessageSubscription;

  /// A callback for warnings that occur during the generative process.
  final ValueChanged<String>? onWarning;

  /// Disposes of the resources used by this agent.
  void dispose() {
    _aiClient.activeRequests.removeListener(_handleActivityUpdates);
    _aiMessageSubscription.cancel();
    _userMessageSubscription.cancel();
    _genUiManager.dispose();
    _aiClient.dispose();
  }

  void _handleUserMessage(UserMessage message) async {
    _addMessage(message);

    final result = await _aiClient.generateContent<Map<String, Object?>>(
      _conversation,
      S.object(
        properties: {
          'success': S.boolean(
            description: 'Successfully generated a response UI.',
          ),
          'message': S.string(
            description:
                'A message about what went wrong, or a message responding to '
                'the request. Take into account any UI that has been '
                "generated, so there's no need to duplicate requests or "
                'information already present in the UI.',
          ),
        },
      ),
    );
    if (result == null) {
      onWarning?.call('No result was returned by generateContent');
      return;
    }
    final success = result['success'] as bool? ?? false;
    final messageText = result['message'] as String? ?? '';
    if (!success) {
      onWarning?.call('generateContent failed with message: $messageText');
    }
    if (messageText.isNotEmpty) {
      onTextResponse?.call(messageText);
      _addMessage(AiTextMessage.text(messageText));
    }
  }

  void _handleAiMessage(GenUiUpdate update) {
    if (update is SurfaceAdded) {
      if (onSurfaceAdded == null) {
        onWarning?.call(
          'AI attempted to add a surface (${update.surfaceId}), '
          'but onSurfaceAdded handler is not set.',
        );
        return;
      }

      final message = AiUiMessage(
        definition: update.definition,
        surfaceId: update.surfaceId,
      );
      _addMessage(message);
      onSurfaceAdded!.call(update);
    } else if (update is SurfaceRemoved) {
      if (onSurfaceDeleted == null) {
        onWarning?.call(
          'AI attempted to remove a surface (${update.surfaceId}), '
          'but onSurfaceDeleted handler is not set.',
        );
        return;
      }
      final message = AiUiMessage(
        definition: UiDefinition.fromMap({}),
        surfaceId: update.surfaceId,
      );
      _addMessage(message);
      onSurfaceDeleted!.call(update);
    } else if (update is SurfaceUpdated) {
      final message = AiUiMessage(
        definition: update.definition,
        surfaceId: update.surfaceId,
      );
      _addMessage(message);
    }
  }

  void _addMessage(ChatMessage message) {
    _conversation.add(message);
    while (_conversation.length > _maxConversationLength) {
      _conversation.removeAt(0);
    }
  }

  void _handleActivityUpdates() {
    _isProcessing.value = _aiClient.activeRequests.value > 0;
  }

  /// The host for the UI surfaces managed by this agent.
  GenUiHost get host => _genUiManager;

  /// A callback for when a new surface is added by the AI.
  final ValueChanged<SurfaceAdded>? onSurfaceAdded;

  /// A callback for when a surface is deleted by the AI.
  final ValueChanged<SurfaceRemoved>? onSurfaceDeleted;

  /// A callback for when a text response is received from the AI.
  final ValueChanged<String>? onTextResponse;

  /// A [ValueListenable] that indicates whether the agent is currently
  /// processing a request.
  ValueListenable<bool> get isProcessing => _isProcessing;
  final ValueNotifier<bool> _isProcessing = ValueNotifier(false);

  /// Returns a [ValueNotifier] for the given [surfaceId].
  ValueNotifier<UiDefinition?> surface(String surfaceId) {
    return _genUiManager.surface(surfaceId);
  }

  /// Sends a user message to the AI to generate a UI response.
  Future<void> sendRequest(UserMessage message) async {
    _addMessage(message);
    await _aiClient.generateContent(List.of(_conversation), Schema.object());
  }
}<|MERGE_RESOLUTION|>--- conflicted
+++ resolved
@@ -54,26 +54,6 @@
     this.onSurfaceDeleted,
     this.onTextResponse,
     this.onWarning,
-<<<<<<< HEAD
-  }) : _genUiManager = GenUiManager(catalog: catalog) {
-    final technicalPrompt = _technicalPrompt(
-      okToUpdate: okToUpdateSurfaces,
-      okToDelete: onSurfaceDeleted != null,
-      okToAdd: onSurfaceAdded != null,
-    );
-
-    _aiClient = GeminiAiClient(
-      systemInstruction: '$instruction\n\n$technicalPrompt',
-      tools: _genUiManager.getTools(),
-    );
-    _aiClient.activeRequests.addListener(_handleActivityUpdates);
-    _aiMessageSubscription = _genUiManager.surfaceUpdates.listen(
-      _handleAiMessage,
-    );
-    _userMessageSubscription = _genUiManager.onSubmit.listen(
-      _handleUserMessage,
-    );
-=======
     GenUiConfiguration configuration = const GenUiConfiguration(),
     AiClient? aiClient,
   }) : _genUiManager = GenUiManager(
@@ -89,7 +69,6 @@
     _aiClient.activeRequests.addListener(_onActivityUpdates);
     _aiMessageSubscription = _genUiManager.surfaceUpdates.listen(_onAiMessage);
     _userMessageSubscription = _genUiManager.userInput.listen(_onUserMessage);
->>>>>>> 6df3b253
   }
 
   final GenUiManager _genUiManager;
