--- conflicted
+++ resolved
@@ -20,14 +20,10 @@
 
     setUp(() {
       fakeAiClient = FakeAiClient();
-<<<<<<< HEAD
-      manager = GenUiManager(catalog: coreCatalog, llmConnection: fakeAiClient);
-=======
       manager = GenUiManager.conversation(
         catalog: coreCatalog,
         aiClient: fakeAiClient,
       );
->>>>>>> 6bb4e673
     });
 
     tearDown(() {
@@ -400,7 +396,7 @@
 
     test('sends user prompt and gets UI response when showInternalMessages is '
         'true', () async {
-      manager = GenUiManager(
+      manager = GenUiManager.conversation(
         catalog: coreCatalog,
         aiClient: fakeAiClient,
         showInternalMessages: true,
