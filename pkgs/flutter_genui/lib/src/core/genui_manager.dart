// Copyright 2025 The Flutter Authors. All rights reserved.
// Use of this source code is governed by a BSD-style license that can be
// found in the LICENSE file.

import 'package:flutter/foundation.dart';

import '../ai_client/ai_client.dart';
import '../model/catalog.dart';
import '../model/tools.dart';
import '../model/ui_models.dart';
<<<<<<< HEAD
import 'core_catalog.dart';
import 'genui_configuration.dart';
import 'ui_event_manager.dart';
import 'widgets/chat_widget.dart';
import 'widgets/conversation_widget.dart';

enum GenUiStyle { flexible, chat }

class GenUiManager {
  void _init(Catalog? catalog) {
    this.catalog = catalog ?? coreCatalog;
    _eventManager = UiEventManager(callback: handleEvents);
  }

  GenUiManager({
    required this.aiClient,
    this.configuration = const GenUiConfiguration(),
    Catalog? catalog,
    this.userPromptBuilder,
    this.showInternalMessages = false,
  }) : style = GenUiStyle.flexible {
    _init(catalog);
    _chatController = null;
  }

  GenUiManager.chat({
    required this.aiClient,
    this.configuration = const GenUiConfiguration(),
    Catalog? catalog,
    this.userPromptBuilder,
    this.showInternalMessages = false,
  }) : style = GenUiStyle.chat {
    _init(catalog);
    _chatController = GenUiChatController();
    loadingStream.listen((bool data) {
      if (data) {
        _chatController?.setAiRequestSent();
      }
    });
  }

  final GenUiStyle style;

  final GenUiConfiguration configuration;

  late final GenUiChatController? _chatController;
=======
import 'surface_manager.dart';
import 'ui_tools.dart';

class GenUiManager {
  SurfaceManager surfaceManager;

  GenUiManager({Catalog? catalog})
    : surfaceManager = SurfaceManager(catalog: catalog);
>>>>>>> de528dfc

  Map<String, ValueNotifier<UiDefinition?>> get surfaces =>
      surfaceManager.surfaces;

  Stream<GenUiUpdate> get updates => surfaceManager.updates;

  Catalog get catalog => surfaceManager.catalog;

  /// Returns a list of [AiTool]s that can be used to manipulate the UI.
  ///
  /// These tools should be provided to the [AiClient] to allow the AI to
  /// generate and modify the UI.
  List<AiTool> getTools() {
    return [
      AddOrUpdateSurfaceTool(surfaceManager),
      DeleteSurfaceTool(surfaceManager),
    ];
  }

<<<<<<< HEAD
  Future<void> _generateAndSendResponse() async {
    _outstandingRequests++;
    _loadingStreamController.add(true);
    try {
      final response = await aiClient.generateContent(
        _chatHistory,
        outputSchema,
      );
      if (response == null) {
        return;
      }
      final responseMap = response as Map<String, Object?>;
      if (responseMap['actions'] case final List<Object?> actions) {
        for (final actionMap in actions.cast<Map<String, Object?>>()) {
          final action = actionMap['action'] as String;
          final surfaceId = actionMap['surfaceId'] as String?;
          if (surfaceId == null) {
            throw FormatException(
              'surfaceId is required for all actions. This action is missing '
              'it: $actionMap',
            );
          }
          switch (action) {
            case 'add':
              if (!configuration.actions.allowCreate) {
                throw Exception('Create action is not allowed.');
              }
              final definition =
                  actionMap['definition'] as Map<String, Object?>;
              _chatHistory.add(
                UiResponseMessage(
                  surfaceId: surfaceId,
                  definition: {'surfaceId': surfaceId, ...definition},
                ),
              );
            case 'update':
              if (!configuration.actions.allowUpdate) {
                throw Exception('Update action is not allowed.');
              }
              final definition =
                  actionMap['definition'] as Map<String, Object?>;
              final oldResponse = _chatHistory
                  .whereType<UiResponseMessage>()
                  .firstWhereOrNull(
                    (response) => response.surfaceId == surfaceId,
                  );
              if (oldResponse != null) {
                final index = _chatHistory.indexOf(oldResponse);
                _chatHistory[index] = UiResponseMessage(
                  surfaceId: surfaceId,
                  definition: {'surfaceId': surfaceId, ...definition},
                );
              }
            case 'delete':
              if (!configuration.actions.allowDelete) {
                throw Exception('Delete action is not allowed.');
              }
              _chatHistory.removeWhere(
                (message) =>
                    message is UiResponseMessage &&
                    message.surfaceId == surfaceId,
              );
          }
        }
      }
      _uiDataStreamController.add(List.from(_chatHistory));
    } catch (e) {
      print('Error generating content: $e');
      _chatHistory.add(AssistantMessage.text('Error: $e'));
      _uiDataStreamController.add(List.from(_chatHistory));
    } finally {
      _outstandingRequests--;
      if (_outstandingRequests == 0) {
        _loadingStreamController.add(false);
        _chatController?.setAiResponseReceived();
      }
    }
  }

  /// A schema for defining a simple UI tree to be rendered by Flutter.
  ///
  /// This schema is a Dart conversion of a more complex JSON schema.
  /// Due to limitations in the Dart `Schema` builder API (specifically the lack
  /// of support for discriminated unions or `anyOf`), this conversion makes a
  /// practical compromise.
  ///
  /// It strictly enforces the structure of the `root` object, requiring `id`
  /// and `type` for every widget in the `widgets` list. The `props` field
  /// within each widget is defined as a `S.object` with all possible
  /// properties for all widget types. The application logic should validate the
  /// contents of `props` based on the widget's `type`.
  ///
  /// This approach ensures that the fundamental structure of the UI definition
  /// is always valid according to the schema.
  Schema get outputSchema {
    final allowedActions = <String>[
      if (configuration.actions.allowCreate) 'add',
      if (configuration.actions.allowUpdate) 'update',
      if (configuration.actions.allowDelete) 'delete',
    ];
    return S.object(
      properties: {
        'actions': S.list(
          description: 'A list of actions to be performed on the UI surfaces.',
          items: S.object(
            properties: {
              'action': S.string(
                description: 'The action to perform on the UI surface.',
                enumValues: allowedActions,
              ),
              'surfaceId': S.string(
                description:
                    'The ID of the surface to perform the action on. For the '
                    '`add` action, this will be a new surface ID. '
                    'For `update` and '
                    '`delete`, this will be an existing surface ID.',
              ),
              'definition': S.object(
                properties: {
                  'root': S.string(description: 'The ID of the root widget.'),
                  'widgets': S.list(
                    items: catalog.schema,
                    description: 'A list of widget definitions.',
                    minItems: 1,
                  ),
                },
                description:
                    'A schema for a simple UI tree to be rendered by '
                    'Flutter.',
                required: ['root', 'widgets'],
              ),
            },
            required: ['action', 'surfaceId'],
          ),
        ),
      },
      description:
          'A schema for defining a simple UI tree to be rendered by '
          'Flutter.',
      required: ['actions'],
    );
  }
=======
  ValueNotifier<UiDefinition?> surface(String surfaceId) =>
      surfaceManager.surface(surfaceId);

  void dispose() {
    surfaceManager.dispose();
  }

  void addOrUpdateSurface(String s, Map<String, Object?> definition) =>
      surfaceManager.addOrUpdateSurface(s, definition);
>>>>>>> de528dfc

  void deleteSurface(String s) => surfaceManager.deleteSurface(s);
}<|MERGE_RESOLUTION|>--- conflicted
+++ resolved
@@ -8,63 +8,20 @@
 import '../model/catalog.dart';
 import '../model/tools.dart';
 import '../model/ui_models.dart';
-<<<<<<< HEAD
-import 'core_catalog.dart';
 import 'genui_configuration.dart';
-import 'ui_event_manager.dart';
-import 'widgets/chat_widget.dart';
-import 'widgets/conversation_widget.dart';
+import 'surface_manager.dart';
+import 'ui_tools.dart';
 
 enum GenUiStyle { flexible, chat }
 
 class GenUiManager {
-  void _init(Catalog? catalog) {
-    this.catalog = catalog ?? coreCatalog;
-    _eventManager = UiEventManager(callback: handleEvents);
-  }
-
-  GenUiManager({
-    required this.aiClient,
-    this.configuration = const GenUiConfiguration(),
-    Catalog? catalog,
-    this.userPromptBuilder,
-    this.showInternalMessages = false,
-  }) : style = GenUiStyle.flexible {
-    _init(catalog);
-    _chatController = null;
-  }
-
-  GenUiManager.chat({
-    required this.aiClient,
-    this.configuration = const GenUiConfiguration(),
-    Catalog? catalog,
-    this.userPromptBuilder,
-    this.showInternalMessages = false,
-  }) : style = GenUiStyle.chat {
-    _init(catalog);
-    _chatController = GenUiChatController();
-    loadingStream.listen((bool data) {
-      if (data) {
-        _chatController?.setAiRequestSent();
-      }
-    });
-  }
-
-  final GenUiStyle style;
-
-  final GenUiConfiguration configuration;
-
-  late final GenUiChatController? _chatController;
-=======
-import 'surface_manager.dart';
-import 'ui_tools.dart';
-
-class GenUiManager {
   SurfaceManager surfaceManager;
 
-  GenUiManager({Catalog? catalog})
-    : surfaceManager = SurfaceManager(catalog: catalog);
->>>>>>> de528dfc
+  GenUiManager({Catalog? catalog, required this.configuration})
+    : surfaceManager = SurfaceManager(
+        catalog: catalog,
+        configuration: configuration,
+      );
 
   Map<String, ValueNotifier<UiDefinition?>> get surfaces =>
       surfaceManager.surfaces;
@@ -73,163 +30,20 @@
 
   Catalog get catalog => surfaceManager.catalog;
 
+  final GenUiConfiguration configuration;
+
   /// Returns a list of [AiTool]s that can be used to manipulate the UI.
   ///
   /// These tools should be provided to the [AiClient] to allow the AI to
   /// generate and modify the UI.
   List<AiTool> getTools() {
     return [
-      AddOrUpdateSurfaceTool(surfaceManager),
-      DeleteSurfaceTool(surfaceManager),
+      if (configuration.actions.allowCreate ||
+          configuration.actions.allowUpdate)
+        AddOrUpdateSurfaceTool(surfaceManager, configuration),
+      if (configuration.actions.allowDelete) DeleteSurfaceTool(surfaceManager),
     ];
   }
-
-<<<<<<< HEAD
-  Future<void> _generateAndSendResponse() async {
-    _outstandingRequests++;
-    _loadingStreamController.add(true);
-    try {
-      final response = await aiClient.generateContent(
-        _chatHistory,
-        outputSchema,
-      );
-      if (response == null) {
-        return;
-      }
-      final responseMap = response as Map<String, Object?>;
-      if (responseMap['actions'] case final List<Object?> actions) {
-        for (final actionMap in actions.cast<Map<String, Object?>>()) {
-          final action = actionMap['action'] as String;
-          final surfaceId = actionMap['surfaceId'] as String?;
-          if (surfaceId == null) {
-            throw FormatException(
-              'surfaceId is required for all actions. This action is missing '
-              'it: $actionMap',
-            );
-          }
-          switch (action) {
-            case 'add':
-              if (!configuration.actions.allowCreate) {
-                throw Exception('Create action is not allowed.');
-              }
-              final definition =
-                  actionMap['definition'] as Map<String, Object?>;
-              _chatHistory.add(
-                UiResponseMessage(
-                  surfaceId: surfaceId,
-                  definition: {'surfaceId': surfaceId, ...definition},
-                ),
-              );
-            case 'update':
-              if (!configuration.actions.allowUpdate) {
-                throw Exception('Update action is not allowed.');
-              }
-              final definition =
-                  actionMap['definition'] as Map<String, Object?>;
-              final oldResponse = _chatHistory
-                  .whereType<UiResponseMessage>()
-                  .firstWhereOrNull(
-                    (response) => response.surfaceId == surfaceId,
-                  );
-              if (oldResponse != null) {
-                final index = _chatHistory.indexOf(oldResponse);
-                _chatHistory[index] = UiResponseMessage(
-                  surfaceId: surfaceId,
-                  definition: {'surfaceId': surfaceId, ...definition},
-                );
-              }
-            case 'delete':
-              if (!configuration.actions.allowDelete) {
-                throw Exception('Delete action is not allowed.');
-              }
-              _chatHistory.removeWhere(
-                (message) =>
-                    message is UiResponseMessage &&
-                    message.surfaceId == surfaceId,
-              );
-          }
-        }
-      }
-      _uiDataStreamController.add(List.from(_chatHistory));
-    } catch (e) {
-      print('Error generating content: $e');
-      _chatHistory.add(AssistantMessage.text('Error: $e'));
-      _uiDataStreamController.add(List.from(_chatHistory));
-    } finally {
-      _outstandingRequests--;
-      if (_outstandingRequests == 0) {
-        _loadingStreamController.add(false);
-        _chatController?.setAiResponseReceived();
-      }
-    }
-  }
-
-  /// A schema for defining a simple UI tree to be rendered by Flutter.
-  ///
-  /// This schema is a Dart conversion of a more complex JSON schema.
-  /// Due to limitations in the Dart `Schema` builder API (specifically the lack
-  /// of support for discriminated unions or `anyOf`), this conversion makes a
-  /// practical compromise.
-  ///
-  /// It strictly enforces the structure of the `root` object, requiring `id`
-  /// and `type` for every widget in the `widgets` list. The `props` field
-  /// within each widget is defined as a `S.object` with all possible
-  /// properties for all widget types. The application logic should validate the
-  /// contents of `props` based on the widget's `type`.
-  ///
-  /// This approach ensures that the fundamental structure of the UI definition
-  /// is always valid according to the schema.
-  Schema get outputSchema {
-    final allowedActions = <String>[
-      if (configuration.actions.allowCreate) 'add',
-      if (configuration.actions.allowUpdate) 'update',
-      if (configuration.actions.allowDelete) 'delete',
-    ];
-    return S.object(
-      properties: {
-        'actions': S.list(
-          description: 'A list of actions to be performed on the UI surfaces.',
-          items: S.object(
-            properties: {
-              'action': S.string(
-                description: 'The action to perform on the UI surface.',
-                enumValues: allowedActions,
-              ),
-              'surfaceId': S.string(
-                description:
-                    'The ID of the surface to perform the action on. For the '
-                    '`add` action, this will be a new surface ID. '
-                    'For `update` and '
-                    '`delete`, this will be an existing surface ID.',
-              ),
-              'definition': S.object(
-                properties: {
-                  'root': S.string(description: 'The ID of the root widget.'),
-                  'widgets': S.list(
-                    items: catalog.schema,
-                    description: 'A list of widget definitions.',
-                    minItems: 1,
-                  ),
-                },
-                description:
-                    'A schema for a simple UI tree to be rendered by '
-                    'Flutter.',
-                required: ['root', 'widgets'],
-              ),
-            },
-            required: ['action', 'surfaceId'],
-          ),
-        ),
-      },
-      description:
-          'A schema for defining a simple UI tree to be rendered by '
-          'Flutter.',
-      required: ['actions'],
-    );
-  }
-=======
-  ValueNotifier<UiDefinition?> surface(String surfaceId) =>
-      surfaceManager.surface(surfaceId);
 
   void dispose() {
     surfaceManager.dispose();
@@ -237,7 +51,6 @@
 
   void addOrUpdateSurface(String s, Map<String, Object?> definition) =>
       surfaceManager.addOrUpdateSurface(s, definition);
->>>>>>> de528dfc
 
   void deleteSurface(String s) => surfaceManager.deleteSurface(s);
 }