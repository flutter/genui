// Copyright 2025 The Flutter Authors. All rights reserved.
// Use of this source code is governed by a BSD-style license that can be
// found in the LICENSE file.

import 'dart:async';
import 'dart:convert';
import 'package:collection/collection.dart';
import 'package:firebase_ai/firebase_ai.dart';
import 'package:flutter/material.dart';

import '../../flutter_genui.dart';
import '../model/chat_message.dart';
import 'conversation_widget.dart';

class GenUiManager {
  GenUiManager.conversation({
    required this.llmConnection,
    this.catalog = const Catalog([]),
<<<<<<< HEAD
    this.showInternalMessages = false,
=======
    this.userPromptBuilder,
    this.systemMessageBuilder,
>>>>>>> 9eb59430
  }) {
    _eventManager = UiEventManager(callback: handleEvents);
  }

  final bool showInternalMessages;

  final Catalog catalog;
  final LlmConnection llmConnection;
  final UserPromptBuilder? userPromptBuilder;
  final SystemMessageBuilder? systemMessageBuilder;
  late final UiEventManager _eventManager;

  @visibleForTesting
  List<ChatMessage> get chatHistoryForTesting => _chatHistory;

  // The current chat data that is shown.
  final _chatHistory = <ChatMessage>[];

  int _outstandingRequests = 0;

  // Stream of updates to the ui data which are used to build the
  // Conversation Widget every time the conversation is updated.
  final StreamController<List<ChatMessage>> _uiDataStreamController =
      StreamController<List<ChatMessage>>.broadcast();

  final StreamController<bool> _loadingStreamController =
      StreamController<bool>.broadcast();

  Stream<List<ChatMessage>> get uiDataStream => _uiDataStreamController.stream;
  Stream<bool> get loadingStream => _loadingStreamController.stream;

  void dispose() {
    _uiDataStreamController.close();
    _loadingStreamController.close();
    _eventManager.dispose();
  }

  /// Sends a prompt on behalf of the end user. This should update the UI and
  /// also trigger an LLM inference via the llmConnection.
  void sendUserPrompt(String prompt) {
    if (prompt.isEmpty) {
      return;
    }
    _chatHistory.add(UserPrompt(text: prompt));
    _uiDataStreamController.add(List.from(_chatHistory));

    _generateAndSendResponse();
  }

  void handleEvents(String surfaceId, List<UiEvent> events) {
    for (final event in events) {
      _chatHistory.add(UiEventMessage(event: event));
    }

    _chatHistory.add(
      InternalMessage(
        'The user has interacted with the UI surface named "$surfaceId". '
        'Consolidate the UI events and update the UI accordingly. You can '
        'choose to update this surface if the previous content is no-longer '
        'needed, or add a new surface to show additional content.',
      ),
    );
    _uiDataStreamController.add(List.from(_chatHistory));

    _generateAndSendResponse();
  }

  List<Content> _contentForChatHistory() {
    final conversation = <Content>[];
    for (final message in _chatHistory) {
      switch (message) {
        case SystemMessage():
          conversation.add(Content.text(message.text));
        case UserPrompt():
          conversation.add(Content.text(message.text));
        case UiResponse():
          conversation.add(
            Content.model([TextPart(jsonEncode(message.definition))]),
          );
        case InternalMessage():
          conversation.add(Content.text(message.text));
        case UiEventMessage():
          conversation.add(
            Content('user', [
              FunctionResponse(message.event.widgetId, message.event.toMap()),
            ]),
          );
      }
    }
    return conversation;
  }

  Future<void> _generateAndSendResponse() async {
    _outstandingRequests++;
    _loadingStreamController.add(true);
    try {
      final response = await llmConnection.generateContent(
        _contentForChatHistory(),
        outputSchema,
      );
      if (response == null) {
        return;
      }
      final responseMap = response as Map<String, Object?>;
      if (responseMap['actions'] case final List<Object?> actions) {
        for (final actionMap in actions.cast<Map<String, Object?>>()) {
          final action = actionMap['action'] as String;
          final surfaceId = actionMap['surfaceId'] as String?;
          if (surfaceId == null) {
            throw FormatException(
              'surfaceId is required for all actions. This action is missing '
              'it: $actionMap',
            );
          }
          switch (action) {
            case 'add':
              final definition =
                  actionMap['definition'] as Map<String, Object?>;
              _chatHistory.add(
                UiResponse(
                  definition: {'surfaceId': surfaceId, ...definition},
                  surfaceId: surfaceId,
                ),
              );
            case 'update':
              final definition =
                  actionMap['definition'] as Map<String, Object?>;
              final oldResponse = _chatHistory
                  .whereType<UiResponse>()
                  .firstWhereOrNull(
                    (response) => response.surfaceId == surfaceId,
                  );
              if (oldResponse != null) {
                final index = _chatHistory.indexOf(oldResponse);
                _chatHistory[index] = UiResponse(
                  definition: {'surfaceId': surfaceId, ...definition},
                  surfaceId: surfaceId,
                );
                _chatHistory.add(
                  InternalMessage(
                    'The existing surface with id $surfaceId has been updated '
                    'in response to user input.',
                  ),
                );
              }
            case 'delete':
              _chatHistory.removeWhere(
                (message) =>
                    message is UiResponse && message.surfaceId == surfaceId,
              );
          }
        }
      }
      _uiDataStreamController.add(List.from(_chatHistory));
    } catch (e) {
      print('Error generating content: $e');
      _chatHistory.add(SystemMessage(text: 'Error: $e'));
      _uiDataStreamController.add(List.from(_chatHistory));
    } finally {
      _outstandingRequests--;
      if (_outstandingRequests == 0) {
        _loadingStreamController.add(false);
      }
    }
  }

  /// A schema for defining a simple UI tree to be rendered by Flutter.
  ///
  /// This schema is a Dart conversion of a more complex JSON schema.
  /// Due to limitations in the Dart `Schema` builder API (specifically the lack
  /// of support for discriminated unions or `anyOf`), this conversion makes a
  /// practical compromise.
  ///
  /// It strictly enforces the structure of the `root` object, requiring `id`
  /// and `type` for every widget in the `widgets` list. The `props` field
  /// within each widget is defined as a `Schema.object` with all possible
  /// properties for all widget types. The application logic should validate the
  /// contents of `props` based on the widget's `type`.
  ///
  /// This approach ensures that the fundamental structure of the UI definition
  /// is always valid according to the schema.
  Schema get outputSchema => Schema.object(
    properties: {
      'actions': Schema.array(
        description: 'A list of actions to be performed on the UI surfaces.',
        items: Schema.object(
          properties: {
            'action': Schema.enumString(
              description: 'The action to perform on the UI surface.',
              enumValues: ['add', 'update', 'delete'],
            ),
            'surfaceId': Schema.string(
              description:
                  'The ID of the surface to perform the action on. For the '
                  '`add` action, this will be a new surface ID. '
                  'For `update` and '
                  '`delete`, this will be an existing surface ID.',
            ),
            'definition': Schema.object(
              properties: {
                'root': Schema.string(
                  description: 'The ID of the root widget.',
                ),
                'widgets': Schema.array(
                  items: catalog.schema,
                  description: 'A list of widget definitions.',
                ),
              },
              description:
                  'A schema for defining a simple UI tree to be rendered by '
                  'Flutter.',
            ),
          },
          optionalProperties: ['surfaceId', 'definition'],
        ),
      ),
    },
    description:
        'A schema for defining a simple UI tree to be rendered by '
        'Flutter.',
  );

  Widget widget() {
    return StreamBuilder(
      stream: uiDataStream,
      initialData: const <ChatMessage>[],
      builder: (context, snapshot) {
        return ConversationWidget(
          messages: snapshot.data!,
          catalog: catalog,
          showInternalMessages: showInternalMessages,
          onEvent: (event) {
            _eventManager.add(UiEvent.fromMap(event));
          },
          systemMessageBuilder: systemMessageBuilder,
          userPromptBuilder: userPromptBuilder,
        );
      },
    );
  }
}<|MERGE_RESOLUTION|>--- conflicted
+++ resolved
@@ -16,12 +16,9 @@
   GenUiManager.conversation({
     required this.llmConnection,
     this.catalog = const Catalog([]),
-<<<<<<< HEAD
-    this.showInternalMessages = false,
-=======
     this.userPromptBuilder,
     this.systemMessageBuilder,
->>>>>>> 9eb59430
+    this.showInternalMessages = false,
   }) {
     _eventManager = UiEventManager(callback: handleEvents);
   }
