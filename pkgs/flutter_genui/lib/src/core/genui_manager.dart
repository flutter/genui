// Copyright 2025 The Flutter Authors. All rights reserved.
// Use of this source code is governed by a BSD-style license that can be
// found in the LICENSE file.

import 'dart:async';
import 'dart:convert';
import 'package:collection/collection.dart';
import 'package:firebase_ai/firebase_ai.dart';
import 'package:flutter/material.dart';

import '../../flutter_genui.dart';
import '../model/chat_message.dart';
import 'conversation_widget.dart';

class GenUiManager {
<<<<<<< HEAD
  /// Creates a GenUiManager with flexible UX.
  GenUiManager({
    required this.llmConnection,
=======
  GenUiManager.conversation({
    required this.aiClient,
>>>>>>> 6bb4e673
    this.catalog = const Catalog([]),
    this.userPromptBuilder,
    this.systemMessageBuilder,
    this.showInternalMessages = false,
  }) {
    _init();
  }

  // UI is tailored with chat UX.
  GenUiManager.chat({
    required this.llmConnection,
    this.catalog = const Catalog([]),
    this.userPromptBuilder,
    this.systemMessageBuilder,
    this.showInternalMessages = false,
  }) {
    _init();
  }

  void _init() {
    _eventManager = UiEventManager(callback: handleEvents);
  }

  final bool showInternalMessages;

  final Catalog catalog;
  final AiClient aiClient;
  final UserPromptBuilder? userPromptBuilder;
  final SystemMessageBuilder? systemMessageBuilder;
  late final UiEventManager _eventManager;

  @visibleForTesting
  List<ChatMessage> get chatHistoryForTesting => _chatHistory;

  // The current chat data that is shown.
  final _chatHistory = <ChatMessage>[];

  int _outstandingRequests = 0;

  // Stream of updates to the ui data which are used to build the
  // Conversation Widget every time the conversation is updated.
  final StreamController<List<ChatMessage>> _uiDataStreamController =
      StreamController<List<ChatMessage>>.broadcast();

  final StreamController<bool> _loadingStreamController =
      StreamController<bool>.broadcast();

  Stream<List<ChatMessage>> get uiDataStream => _uiDataStreamController.stream;
  Stream<bool> get loadingStream => _loadingStreamController.stream;

  void dispose() {
    _uiDataStreamController.close();
    _loadingStreamController.close();
    _eventManager.dispose();
  }

  /// Sends a prompt on behalf of the end user. This should update the UI and
  /// also trigger an AI inference via the [aiClient].
  void sendUserPrompt(String prompt) {
    if (prompt.isEmpty) {
      return;
    }
    _chatHistory.add(UserPrompt(text: prompt));
    _uiDataStreamController.add(List.from(_chatHistory));

    _generateAndSendResponse();
  }

  void handleEvents(String surfaceId, List<UiEvent> events) {
    for (final event in events) {
      _chatHistory.add(UiEventMessage(event: event));
    }

    _chatHistory.add(
      InternalMessage(
        'The user has interacted with the UI surface named "$surfaceId". '
        'Consolidate the UI events and update the UI accordingly. You can '
        'choose to update this surface if the previous content is no-longer '
        'needed, or add a new surface to show additional content.',
      ),
    );
    _uiDataStreamController.add(List.from(_chatHistory));

    _generateAndSendResponse();
  }

  List<Content> _contentForChatHistory() {
    final conversation = <Content>[];
    for (final message in _chatHistory) {
      switch (message) {
        case SystemMessage():
          conversation.add(Content.text(message.text));
        case UserPrompt():
          conversation.add(Content.text(message.text));
        case UiResponse():
          conversation.add(
            Content.model([TextPart(jsonEncode(message.definition))]),
          );
        case InternalMessage():
          conversation.add(Content.text(message.text));
        case UiEventMessage():
          conversation.add(
            Content('user', [
              FunctionResponse(message.event.widgetId, message.event.toMap()),
            ]),
          );
      }
    }
    return conversation;
  }

  Future<void> _generateAndSendResponse() async {
    _outstandingRequests++;
    _loadingStreamController.add(true);
    try {
      final response = await aiClient.generateContent(
        _contentForChatHistory(),
        outputSchema,
      );
      if (response == null) {
        return;
      }
      final responseMap = response as Map<String, Object?>;
      if (responseMap['actions'] case final List<Object?> actions) {
        for (final actionMap in actions.cast<Map<String, Object?>>()) {
          final action = actionMap['action'] as String;
          final surfaceId = actionMap['surfaceId'] as String?;
          if (surfaceId == null) {
            throw FormatException(
              'surfaceId is required for all actions. This action is missing '
              'it: $actionMap',
            );
          }
          switch (action) {
            case 'add':
              final definition =
                  actionMap['definition'] as Map<String, Object?>;
              _chatHistory.add(
                UiResponse(
                  definition: {'surfaceId': surfaceId, ...definition},
                  surfaceId: surfaceId,
                ),
              );
            case 'update':
              final definition =
                  actionMap['definition'] as Map<String, Object?>;
              final oldResponse = _chatHistory
                  .whereType<UiResponse>()
                  .firstWhereOrNull(
                    (response) => response.surfaceId == surfaceId,
                  );
              if (oldResponse != null) {
                final index = _chatHistory.indexOf(oldResponse);
                _chatHistory[index] = UiResponse(
                  definition: {'surfaceId': surfaceId, ...definition},
                  surfaceId: surfaceId,
                );
                _chatHistory.add(
                  InternalMessage(
                    'The existing surface with id $surfaceId has been updated '
                    'in response to user input.',
                  ),
                );
              }
            case 'delete':
              _chatHistory.removeWhere(
                (message) =>
                    message is UiResponse && message.surfaceId == surfaceId,
              );
          }
        }
      }
      _uiDataStreamController.add(List.from(_chatHistory));
    } catch (e) {
      print('Error generating content: $e');
      _chatHistory.add(SystemMessage(text: 'Error: $e'));
      _uiDataStreamController.add(List.from(_chatHistory));
    } finally {
      _outstandingRequests--;
      if (_outstandingRequests == 0) {
        _loadingStreamController.add(false);
      }
    }
  }

  /// A schema for defining a simple UI tree to be rendered by Flutter.
  ///
  /// This schema is a Dart conversion of a more complex JSON schema.
  /// Due to limitations in the Dart `Schema` builder API (specifically the lack
  /// of support for discriminated unions or `anyOf`), this conversion makes a
  /// practical compromise.
  ///
  /// It strictly enforces the structure of the `root` object, requiring `id`
  /// and `type` for every widget in the `widgets` list. The `props` field
  /// within each widget is defined as a `Schema.object` with all possible
  /// properties for all widget types. The application logic should validate the
  /// contents of `props` based on the widget's `type`.
  ///
  /// This approach ensures that the fundamental structure of the UI definition
  /// is always valid according to the schema.
  Schema get outputSchema => Schema.object(
    properties: {
      'actions': Schema.array(
        description: 'A list of actions to be performed on the UI surfaces.',
        items: Schema.object(
          properties: {
            'action': Schema.enumString(
              description: 'The action to perform on the UI surface.',
              enumValues: ['add', 'update', 'delete'],
            ),
            'surfaceId': Schema.string(
              description:
                  'The ID of the surface to perform the action on. For the '
                  '`add` action, this will be a new surface ID. '
                  'For `update` and '
                  '`delete`, this will be an existing surface ID.',
            ),
            'definition': Schema.object(
              properties: {
                'root': Schema.string(
                  description: 'The ID of the root widget.',
                ),
                'widgets': Schema.array(
                  items: catalog.schema,
                  description: 'A list of widget definitions.',
                ),
              },
              description:
                  'A schema for defining a simple UI tree to be rendered by '
                  'Flutter.',
            ),
          },
          optionalProperties: ['surfaceId', 'definition'],
        ),
      ),
    },
    description:
        'A schema for defining a simple UI tree to be rendered by '
        'Flutter.',
  );

  /// Builds a widget that contains the conversation UI.
  Widget widget() {
    return StreamBuilder(
      stream: uiDataStream,
      initialData: const <ChatMessage>[],
      builder: (context, snapshot) {
        return ConversationWidget(
          messages: snapshot.data!,
          catalog: catalog,
          showInternalMessages: showInternalMessages,
          onEvent: (event) {
            _eventManager.add(UiEvent.fromMap(event));
          },
          systemMessageBuilder: systemMessageBuilder,
          userPromptBuilder: userPromptBuilder,
        );
      },
    );
  }
}<|MERGE_RESOLUTION|>--- conflicted
+++ resolved
@@ -13,34 +13,13 @@
 import 'conversation_widget.dart';
 
 class GenUiManager {
-<<<<<<< HEAD
-  /// Creates a GenUiManager with flexible UX.
-  GenUiManager({
-    required this.llmConnection,
-=======
   GenUiManager.conversation({
     required this.aiClient,
->>>>>>> 6bb4e673
     this.catalog = const Catalog([]),
     this.userPromptBuilder,
     this.systemMessageBuilder,
     this.showInternalMessages = false,
   }) {
-    _init();
-  }
-
-  // UI is tailored with chat UX.
-  GenUiManager.chat({
-    required this.llmConnection,
-    this.catalog = const Catalog([]),
-    this.userPromptBuilder,
-    this.systemMessageBuilder,
-    this.showInternalMessages = false,
-  }) {
-    _init();
-  }
-
-  void _init() {
     _eventManager = UiEventManager(callback: handleEvents);
   }
 
@@ -262,7 +241,6 @@
         'Flutter.',
   );
 
-  /// Builds a widget that contains the conversation UI.
   Widget widget() {
     return StreamBuilder(
       stream: uiDataStream,
