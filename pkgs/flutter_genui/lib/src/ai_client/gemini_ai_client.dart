--- conflicted
+++ resolved
@@ -13,7 +13,6 @@
 import '../model/chat_message.dart' as msg;
 import '../model/tools.dart';
 import '../primitives/logging.dart';
-import '../primitives/simple_items.dart';
 import 'ai_client.dart';
 import 'gemini_content_converter.dart';
 import 'gemini_generative_model.dart';
@@ -395,7 +394,7 @@
     );
     // Create an "output" tool that copies its args into the output.
     final finalOutputAiTool = isForcedToolCalling
-        ? DynamicAiTool<Json>(
+        ? DynamicAiTool<Map<String, Object?>>(
             name: outputToolName,
             description:
                 '''Returns the final output. Call this function ONLY when you have your complete structured output that conforms to the required schema. Do not call this if you need to use other tools first. You MUST call this tool when you are done.''',
@@ -504,15 +503,11 @@
       );
       if (isForcedToolCalling && call.name == outputToolName) {
         try {
-<<<<<<< HEAD
-          capturedResult = (call.args['parameters'] as Json)['output'];
-=======
           capturedResult =
               (call.args['parameters'] as Map<String, Object?>?)?['output'];
           genUiLogger.fine(
             'Captured final output from tool "$outputToolName".',
           );
->>>>>>> e437e8cf
         } catch (exception, stack) {
           genUiLogger.severe(
             'Unable to read output: $call [${call.args}]',
@@ -532,7 +527,7 @@
         orElse: () =>
             throw AiClientException('Unknown tool ${call.name} called.'),
       );
-      Json toolResult;
+      Map<String, Object?> toolResult;
       try {
         genUiLogger.fine('Invoking tool: ${aiTool.name}');
         toolResult = await aiTool.invoke(call.args);
