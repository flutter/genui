--- conflicted
+++ resolved
@@ -7,11 +7,7 @@
 
 environment:
   sdk: ">=3.9.2 <4.0.0"
-<<<<<<< HEAD
   flutter: ">3.37.0"
-=======
-  flutter: ">=3.35.7 <4.0.0"
->>>>>>> 0d94f74d
 
 workspace:
   - packages/flutter_genui
